/*
 * src/bin/pg_autoctl/monitor_pg_init.h
 *     Monitor configuration data structure and function definitions
 *
 * Copyright (c) Microsoft Corporation. All rights reserved.
 * Licensed under the PostgreSQL License.
 *
 */

#ifndef MONITOR_PG_INIT_H
#define MONITOR_PG_INIT_H

#include <stdbool.h>

#include "monitor.h"
#include "monitor_config.h"

bool monitor_pg_init(Monitor *monitor);
<<<<<<< HEAD
bool monitor_install(const char *nodename,
					 PostgresSetup pgSetupOption,
					 bool checkSettings);
=======
bool monitor_add_postgres_default_settings(Monitor *monitor);
>>>>>>> 11b1ec1d

#endif /* MONITOR_PG_INIT_H */<|MERGE_RESOLUTION|>--- conflicted
+++ resolved
@@ -16,12 +16,9 @@
 #include "monitor_config.h"
 
 bool monitor_pg_init(Monitor *monitor);
-<<<<<<< HEAD
 bool monitor_install(const char *nodename,
 					 PostgresSetup pgSetupOption,
 					 bool checkSettings);
-=======
 bool monitor_add_postgres_default_settings(Monitor *monitor);
->>>>>>> 11b1ec1d
 
 #endif /* MONITOR_PG_INIT_H */