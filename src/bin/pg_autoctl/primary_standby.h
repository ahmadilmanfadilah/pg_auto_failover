--- conflicted
+++ resolved
@@ -52,14 +52,8 @@
 						 PostgresSetup *postgresSetup);
 bool local_postgres_set_status_path(LocalPostgresServer *postgres, bool unlink);
 void local_postgres_finish(LocalPostgresServer *postgres);
-<<<<<<< HEAD
-void local_postgres_update_pg_failures_tracking(LocalPostgresServer *postgres,
-												bool pgIsRunning);
-
-=======
 bool local_postgres_update(LocalPostgresServer *postgres,
 						   bool postgresNotRunningIsOk);
->>>>>>> 11b1ec1d
 bool ensure_local_postgres_is_running(LocalPostgresServer *postgres);
 bool ensure_local_postgres_is_stopped(LocalPostgresServer *postgres);
 
