--- conflicted
+++ resolved
@@ -811,8 +811,6 @@
 	}
 
 	/*
-<<<<<<< HEAD
-=======
 	 * If username was set in the setup and doesn't exist we need to create it.
 	 */
 	if (!IS_EMPTY_STRING_BUFFER(pgSetup->username))
@@ -830,7 +828,6 @@
 	}
 
 	/*
->>>>>>> 026ec009
 	 * When --ssl-self-signed has been used, now is the time to build a
 	 * self-signed certificate for the server. We place the certificate and
 	 * private key in $PGDATA/server.key and $PGDATA/server.crt
