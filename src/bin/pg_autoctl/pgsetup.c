/*
 * src/bin/pg_autoctl/pgsetup.c
 *   Discovers a PostgreSQL setup by calling pg_controldata and reading
 *   postmaster.pid file, getting clues from the process environment and from
 *   user given hints (options).
 *
 * Copyright (c) Microsoft Corporation. All rights reserved.
 * Licensed under the PostgreSQL License.
 *
 */

#include <inttypes.h>
#include <signal.h>
#include <stdlib.h>
#include <string.h>
#include <sys/stat.h>
#include <unistd.h>

#include "parson.h"

#include "postgres_fe.h"
#include "pqexpbuffer.h"

#include "defaults.h"
#include "env_utils.h"
#include "pgctl.h"
#include "log.h"
#include "signals.h"
#include "string_utils.h"


static bool get_pgpid(PostgresSetup *pgSetup, bool pg_is_not_running_is_ok);
static PostmasterStatus pmStatusFromString(const char *postmasterStatus);
static char * pmStatusToString(PostmasterStatus pm_status);


/*
 * Discover PostgreSQL environment from given clues, or a partial setup.
 *
 * This routines check the PATH for pg_ctl, and is ok when there's a single
 * entry in found. It then uses either given PGDATA or the environment value
 * and runs a pg_controldata to get system identifier and PostgreSQL version
 * numbers. Then it reads PGDATA/postmaster.pid to get the pid and the port of
 * the running PostgreSQL server. Then it can connects to it and see if it's in
 * recovery.
 */
bool
pg_setup_init(PostgresSetup *pgSetup,
			  PostgresSetup *options,
			  bool missing_pgdata_is_ok,
			  bool pg_is_not_running_is_ok)
{
	bool pgIsReady = false;
	int errors = 0;

	/*
	 * Make sure that we keep the options->nodeKind in the pgSetup.
	 */
	pgSetup->pgKind = options->pgKind;

	/*
	 * Make sure that we keep the SSL options too.
	 */
	pgSetup->ssl.active = options->ssl.active;
	pgSetup->ssl.createSelfSignedCert = options->ssl.createSelfSignedCert;
	pgSetup->ssl.sslMode = options->ssl.sslMode;
	strlcpy(pgSetup->ssl.sslModeStr, options->ssl.sslModeStr, SSL_MODE_STRLEN);
	strlcpy(pgSetup->ssl.caFile, options->ssl.caFile, MAXPGPATH);
	strlcpy(pgSetup->ssl.crlFile, options->ssl.crlFile, MAXPGPATH);
	strlcpy(pgSetup->ssl.serverCert, options->ssl.serverCert, MAXPGPATH);
	strlcpy(pgSetup->ssl.serverKey, options->ssl.serverKey, MAXPGPATH);

	/* check or find pg_ctl */
	if (options->pg_ctl[0] != '\0')
	{
		char *version = pg_ctl_version(options->pg_ctl);

		if (version == NULL)
		{
			/* we already logged about it */
			return false;
		}

		strlcpy(pgSetup->pg_ctl, options->pg_ctl, MAXPGPATH);
		strlcpy(pgSetup->pg_version, version, PG_VERSION_STRING_MAX);
		free(version);

		log_debug("pg_setup_init: %s version %s",
				  pgSetup->pg_ctl, pgSetup->pg_version);
	}
	else
	{
		int count_of_pg_ctl = config_find_pg_ctl(pgSetup);

		if (count_of_pg_ctl != 1)
		{
			/* config_find_pg_ctl already logged errors */
			errors++;
		}

		if (count_of_pg_ctl > 1)
		{
			log_error("Found several pg_ctl in PATH, please provide --pgctl");
		}
	}

	/* check or find PGDATA */
	if (options->pgdata[0] != '\0')
	{
		strlcpy(pgSetup->pgdata, options->pgdata, MAXPGPATH);
	}
	else
	{
		if (!get_env_pgdata(pgSetup->pgdata))
		{
			log_error("Failed to set PGDATA either from the environment "
					  "or from --pgdata");
			errors++;
		}
	}

	/*
	 * We want to know if PostgreSQL is running, and if that's the case, we
	 * want to discover all we can about its properties: port, pid, socket
	 * directory, is_in_recovery, etc.
	 */
	if (errors == 0)
	{
		bool verbose = false;

		if (!missing_pgdata_is_ok && !directory_exists(pgSetup->pgdata))
		{
			log_fatal("Database directory \"%s\" not found", pgSetup->pgdata);
			return false;
		}

<<<<<<< HEAD
		(void) pg_controldata(pgSetup, verbose);
=======
		/*
		 * Normalize PGDATA if the directory exists, otherwise keep the
		 * relative path.
		 */
		if (!normalize_filename(pgSetup->pgdata, pgSetup->pgdata, MAXPGPATH))
		{
			return false;
		}

		pg_controldata(pgSetup, missing_pgdata_is_ok);
>>>>>>> de7fdc50

		if (pgSetup->control.pg_control_version == 0)
		{
			/* we already logged about it */
			if (!missing_pgdata_is_ok)
			{
				errors++;
			}
		}
		else
		{
			log_debug("Found PostgreSQL system %" PRIu64 " at \"%s\", "
														 "version %u, catalog version %u",
					  pgSetup->control.system_identifier,
					  pgSetup->pgdata,
					  pgSetup->control.pg_control_version,
					  pgSetup->control.catalog_version_no);
		}
	}

	/* check of find username */
	if (options->username[0] != '\0')
	{
		strlcpy(pgSetup->username, options->username, NAMEDATALEN);
	}
	else
	{
		/*
		 * If a PGUSER environment variable is defined, take the value from
		 * there. Otherwise we attempt to connect without username. In that
		 * case the username will be determined based on the current user.
		 */
		if (!get_env_copy_with_fallback("PGUSER", pgSetup->username, NAMEDATALEN, ""))
		{
			/* errors have already been logged */
			return false;
		}
	}

	/* check or find dbname */
	if (options->dbname[0] != '\0')
	{
		strlcpy(pgSetup->dbname, options->dbname, NAMEDATALEN);
	}
	else
	{
		/*
		 * If a PGDATABASE environment variable is defined, take the value from
		 * there. Otherwise we attempt to connect without a database name, and
		 * the default will use the username here instead.
		 */
		if (!get_env_copy_with_fallback("PGDATABASE", pgSetup->dbname, NAMEDATALEN,
										DEFAULT_DATABASE_NAME))
		{
			/* errors have already been logged */
			return false;
		}
	}

	/*
	 * Read the postmaster.pid file to find out pid, port and unix socket
	 * directory of a running PostgreSQL instance.
	 */
	pgIsReady = pg_setup_is_ready(pgSetup, pg_is_not_running_is_ok);

	if (!pgIsReady && !pg_is_not_running_is_ok)
	{
		/* errors have already been logged */
		errors++;
	}

	/*
	 * check or find PGHOST
	 *
	 * By order of preference, we use:
	 *  --pghost     command line option
	 *  PGDATA/postmaster.pid
	 *  PGHOST       from the environment
	 */
	if (options->pghost[0] != '\0')
	{
		strlcpy(pgSetup->pghost, options->pghost, _POSIX_HOST_NAME_MAX);
	}
	else
	{
		/* read_pg_pidfile might already have set pghost for us */
		if (pgSetup->pghost[0] == '\0')
		{
			/*
			 * We can (at least try to) connect without host= in the connection
			 * string, so missing PGHOST and --pghost isn't an error.
			 */
			if (!get_env_copy_with_fallback("PGHOST", pgSetup->pghost,
											_POSIX_HOST_NAME_MAX, ""))
			{
				/* errors have already been logged */
				return false;
			}
		}
	}

	/*
	 * In test environment we might disable unix socket directories. In that
	 * case, we need to have an host to connect to, accepting to connect
	 * without host= in the connection string is not going to cut it.
	 */
	if (IS_EMPTY_STRING_BUFFER(pgSetup->pghost))
	{
		if (env_found_empty("PG_REGRESS_SOCK_DIR"))
		{
			log_error("PG_REGRESS_SOCK_DIR is set to \"\" to disable unix "
					  "socket directories, now --pghost is mandatory, "
					  "but unset.");
			errors++;
		}
	}

	/* check or find PGPORT
	 *
	 * By order or preference, we use:
	 *   --pgport       command line option
	 *   PGDATA/postmaster.pid
	 *   PGPORT         from the environment
	 *   POSTGRES_PORT  from our hard coded defaults (5432, see defaults.h)
	 */
	if (options->pgport > 0)
	{
		pgSetup->pgport = options->pgport;
	}
	else
	{
		/* if we have a running cluster, just use its port */
		if (pgSetup->pidFile.pid > 0 && pgSetup->pidFile.port > 0)
		{
			pgSetup->pgport = pgSetup->pidFile.port;
		}
		else
		{
			/*
			 * no running cluster, what about using PGPORT then?
			 */
			pgSetup->pgport = pgsetup_get_pgport();
		}
	}

	/* Set proxy port */
	if (options->proxyport > 0)
	{
		pgSetup->proxyport = options->proxyport;
	}


	/*
	 * If --listen is given, then set our listen_addresses to this value
	 */
	if (!IS_EMPTY_STRING_BUFFER(options->listen_addresses))
	{
		strlcpy(pgSetup->listen_addresses,
				options->listen_addresses, MAXPGPATH);
	}
	else
	{
		/*
		 * The default listen_addresses is '*', because we are dealing with a
		 * cluster setup and 'localhost' isn't going to cut it: the monitor and
		 * the coordinator nodes need to be able to connect to our local node
		 * using a connection string with nodename:port.
		 */
		strlcpy(pgSetup->listen_addresses,
				POSTGRES_DEFAULT_LISTEN_ADDRESSES, MAXPGPATH);
	}


	/*
	 * If --auth is given, then set our authMethod to this value
	 * otherwise it remains empty
	 */
	if (!IS_EMPTY_STRING_BUFFER(options->authMethod))
	{
		strlcpy(pgSetup->authMethod,
				options->authMethod, NAMEDATALEN);
	}

	pgSetup->settings = options->settings;

	/*
	 * And we always double-check with PGDATA/postmaster.pid if we have it, and
	 * we should have it in the normal/expected case.
	 */
	if (pgIsReady &&
		pgSetup->pidFile.pid > 0 &&
		pgSetup->pgport != pgSetup->pidFile.port)
	{
		log_error("Given --pgport %d doesn't match PostgreSQL "
				  "port %d from \"%s/postmaster.pid\"",
				  pgSetup->pgport, pgSetup->pidFile.port, pgSetup->pgdata);
		errors++;
	}

	/*
	 * If PostgreSQL is running, register if it's in recovery or not.
	 */
	if (pgSetup->control.pg_control_version > 0 &&
		pgSetup->pidFile.port > 0 &&
		pgSetup->pgport == pgSetup->pidFile.port)
	{
		PGSQL pgsql = { 0 };
		char connInfo[MAXCONNINFO];
		char dbname[NAMEDATALEN];

		/*
		 * Sometimes `pg_ctl start` returns with success and Postgres is still
		 * in crash recovery replaying WAL files, in the "starting" state
		 * rather than the "ready" state.
		 *
		 * In that case, we wait until Postgres is ready for connections. The
		 * whole pg_autoctl code is expecting to be able to connect to
		 * Postgres, so there's no point in returning now and having the next
		 * connection attempt fail with something like the following:
		 *
		 * ERROR Connection to database failed: FATAL: the database system is
		 * starting up
		 */
		if (!pgIsReady)
		{
			log_error("Failed to read Postgres pidfile, see above for details");
			return false;
		}

		/*
		 * Postgres is running, is it in recovery?
		 *
		 * We're going to connect to "template1", because our target database
		 * might not have been created yet at this point: for instance, in case
		 * of problems during the `pg_autoctl create` command.
		 */
		strlcpy(dbname, pgSetup->dbname, NAMEDATALEN);
		strlcpy(pgSetup->dbname, "template1", NAMEDATALEN);

		/* initialise a SQL connection to the local postgres server */
		pg_setup_get_local_connection_string(pgSetup, connInfo);
		pgsql_init(&pgsql, connInfo, PGSQL_CONN_LOCAL);

		if (!pgsql_is_in_recovery(&pgsql, &pgSetup->is_in_recovery))
		{
			/* we logged about it already */
			errors++;
		}

		pgsql_finish(&pgsql);

		strlcpy(pgSetup->dbname, dbname, NAMEDATALEN);
	}

	if (errors > 0)
	{
		log_fatal("Failed to discover PostgreSQL setup, "
				  "please fix previous errors.");
		return false;
	}

	return true;
}


/*
 * Read the first line of the PGDATA/postmaster.pid file to get Postgres PID.
 */
static bool
get_pgpid(PostgresSetup *pgSetup, bool pg_is_not_running_is_ok)
{
	char *contents = NULL;
	long fileSize = 0;
	char pidfile[MAXPGPATH];
	char *lines[1];
	int pid = -1;

	join_path_components(pidfile, pgSetup->pgdata, "postmaster.pid");

	if (!file_exists(pidfile))
	{
		if (!pg_is_not_running_is_ok)
		{
			log_error("Failed get postmaster pid, file \"%s\" does not exists",
					  pidfile);
		}
		return false;
	}

	if (!read_file(pidfile, &contents, &fileSize))
	{
		if (!pg_is_not_running_is_ok)
		{
			log_error("Failed to open file \"%s\": %m", pidfile);
			log_info("Is PostgreSQL at \"%s\" up and running?", pgSetup->pgdata);
		}
		return false;
	}

	if (fileSize == 0)
	{
		log_warn("The PID file \"%s\" is empty\n", pidfile);
	}
	else if (splitLines(contents, lines, 1) != 1 ||
			 !stringToInt(lines[0], &pid))
	{
		log_warn("Invalid data in PID file \"%s\"\n", pidfile);
	}

	if (pid > 0 && pid <= INT_MAX)
	{
		if (kill(pid, 0) == 0)
		{
			pgSetup->pidFile.pid = pid;

			log_trace("get_pgpid: %d", pid);
			return true;
		}
		else
		{
			if (!pg_is_not_running_is_ok)
			{
				log_warn("Read a stale pid in \"postmaster.pid\": %d", pid);
			}
			else
			{
				log_debug("Read a stale pid in \"postmaster.pid\": %d", pid);
			}

			return false;
		}
	}
	else
	{
		/* that's more like a bug, really */
		log_error("Invalid PID \"%d\" read in \"postmaster.pid\"", pid);
		return false;
	}
}


/*
 * Read the PGDATA/postmaster.pid file to get the port number of the running
 * server we're asked to keep highly available.
 */
bool
read_pg_pidfile(PostgresSetup *pgSetup, bool pg_is_not_running_is_ok)
{
	FILE *fp;
	int lineno;
	char line[BUFSIZE];
	char pidfile[MAXPGPATH];

	join_path_components(pidfile, pgSetup->pgdata, "postmaster.pid");

	if ((fp = fopen_read_only(pidfile)) == NULL)
	{
		if (!pg_is_not_running_is_ok)
		{
			log_error("Failed to open file \"%s\": %m", pidfile);
			log_info("Is PostgreSQL at \"%s\" up and running?", pgSetup->pgdata);
		}
		return false;
	}

	for (lineno = 1; lineno <= LOCK_FILE_LINE_PM_STATUS; lineno++)
	{
		int lineLength = -1;

		if (fgets(line, sizeof(line), fp) == NULL)
		{
			/* don't use %m to print errno here, errno is not set by fgets */
			log_error("Failed to read line %d from file \"%s\"",
					  lineno, pidfile);
			fclose(fp);
			return false;
		}

		lineLength = strlen(line);

		/* chomp the ending Newline (\n) */
		if (lineLength > 0)
		{
			line[lineLength - 1] = '\0';
			lineLength = strlen(line);
		}

		if (lineno == LOCK_FILE_LINE_PID)
		{
			int pid = 0;
			if (!stringToInt(line, &pid))
			{
				log_error("Postgres pidfile does not contain a valid pid %s", line);

				return false;
			}

			pgSetup->pidFile.pid = pid;

			if (kill(pgSetup->pidFile.pid, 0) != 0)
			{
				log_error("Postgres pidfile contains pid %ld, "
						  "which is not running", pgSetup->pidFile.pid);

				/* well then reset the PID to our unknown value */
				pgSetup->pidFile.pid = 0;

				return false;
			}
		}

		if (lineno == LOCK_FILE_LINE_PORT)
		{
			if (!stringToUShort(line, &pgSetup->pidFile.port))
			{
				log_error("Postgres pidfile does not contain a valid port %s", line);

				return false;
			}
		}

		if (lineno == LOCK_FILE_LINE_SOCKET_DIR)
		{
			if (lineLength > 0)
			{
				int n = strlcpy(pgSetup->pghost, line, _POSIX_HOST_NAME_MAX);

				if (n >= _POSIX_HOST_NAME_MAX)
				{
					log_error("Failed to read unix socket directory \"%s\" "
							  "from file \"%s\": the directory name is %d "
							  "characters long, "
							  "and pg_autoctl only accepts up to %d characters",
							  line, pidfile, n, _POSIX_HOST_NAME_MAX - 1);
					return false;
				}
			}
		}

		if (lineno == LOCK_FILE_LINE_PM_STATUS)
		{
			if (lineLength > 0)
			{
				pgSetup->pm_status = pmStatusFromString(line);
			}
		}
	}
	fclose(fp);

	log_trace("read_pg_pidfile: pid %ld, port %d, host %s, status \"%s\"",
			  pgSetup->pidFile.pid,
			  pgSetup->pidFile.port,
			  pgSetup->pghost,
			  pmStatusToString(pgSetup->pm_status));

	return true;
}


/*
 * fprintf_pg_setup prints to given STREAM the current setting found in
 * pgSetup.
 */
void
fprintf_pg_setup(FILE *stream, PostgresSetup *pgSetup)
{
	fformat(stream, "pgdata:             %s\n", pgSetup->pgdata);
	fformat(stream, "pg_ctl:             %s\n", pgSetup->pg_ctl);
	fformat(stream, "pg_version:         %s\n", pgSetup->pg_version);
	fformat(stream, "pghost:             %s\n", pgSetup->pghost);
	fformat(stream, "pgport:             %d\n", pgSetup->pgport);
	fformat(stream, "proxyport:          %d\n", pgSetup->proxyport);
	fformat(stream, "pid:                %ld\n", pgSetup->pidFile.pid);
	fformat(stream, "is in recovery:     %s\n",
			pgSetup->is_in_recovery ? "yes" : "no");
	fformat(stream, "Control Version:    %u\n",
			pgSetup->control.pg_control_version);
	fformat(stream, "Catalog Version:    %u\n",
			pgSetup->control.catalog_version_no);
	fformat(stream, "System Identifier:  %" PRIu64 "\n",
			pgSetup->control.system_identifier);
	fflush(stream);
}


/*
 * pg_setup_as_json copies in the given pre-allocated string the json
 * representation of the pgSetup.
 */
bool
pg_setup_as_json(PostgresSetup *pgSetup, JSON_Value *js)
{
	JSON_Object *jsobj = json_value_get_object(js);
	char system_identifier[BUFSIZE];

	json_object_set_string(jsobj, "pgdata", pgSetup->pgdata);
	json_object_set_string(jsobj, "pg_ctl", pgSetup->pg_ctl);
	json_object_set_string(jsobj, "version", pgSetup->pg_version);
	json_object_set_string(jsobj, "host", pgSetup->pghost);
	json_object_set_number(jsobj, "port", (double) pgSetup->pgport);
	json_object_set_number(jsobj, "proxyport", (double) pgSetup->proxyport);
	json_object_set_number(jsobj, "pid", (double) pgSetup->pidFile.pid);
	json_object_set_boolean(jsobj, "in_recovery", pgSetup->is_in_recovery);

	json_object_dotset_number(jsobj,
							  "control.version",
							  (double) pgSetup->control.pg_control_version);

	json_object_dotset_number(jsobj,
							  "control.catalog_version",
							  (double) pgSetup->control.catalog_version_no);

	sformat(system_identifier, BUFSIZE, "%" PRIu64,
			pgSetup->control.system_identifier);
	json_object_dotset_string(jsobj,
							  "control.system_identifier",
							  system_identifier);

	return true;
}


/*
 * pg_setup_get_local_connection_string build a connecting string to connect
 * to the local postgres server and writes it to connectionString, which should
 * be at least MAXCONNINFO in size.
 */
bool
pg_setup_get_local_connection_string(PostgresSetup *pgSetup,
									 char *connectionString)
{
	char pg_regress_sock_dir[MAXPGPATH];
	bool pg_regress_sock_dir_exists = env_exists("PG_REGRESS_SOCK_DIR");
	PQExpBuffer connStringBuffer = createPQExpBuffer();

	if (connStringBuffer == NULL)
	{
		log_error("Failed to allocate memory");
		return false;
	}

	appendPQExpBuffer(connStringBuffer, "port=%d dbname=%s",
					  pgSetup->pgport, pgSetup->dbname);

	if (pg_regress_sock_dir_exists &&
		!get_env_copy("PG_REGRESS_SOCK_DIR", pg_regress_sock_dir, MAXPGPATH))
	{
		/* errors have already been logged */
		return false;
	}

	/*
	 * When PG_REGRESS_SOCK_DIR is set and empty, we force the connection
	 * string to use "localhost" (TCP/IP hostname for IP 127.0.0.1 or ::1,
	 * usually), even when the configuration setup is using a unix directory
	 * setting.
	 */
	if (env_found_empty("PG_REGRESS_SOCK_DIR") &&
		(IS_EMPTY_STRING_BUFFER(pgSetup->pghost) ||
		 pgSetup->pghost[0] == '/'))
	{
		appendPQExpBufferStr(connStringBuffer, " host=localhost");
	}
	else if (!IS_EMPTY_STRING_BUFFER(pgSetup->pghost))
	{
		if (pg_regress_sock_dir_exists && strlen(pg_regress_sock_dir) > 0 &&
			strcmp(pgSetup->pghost, pg_regress_sock_dir) != 0)
		{
			/*
			 * It might turn out ok (stray environment), but in case of
			 * connection error, this warning should be useful to debug the
			 * situation.
			 */
			log_warn("PG_REGRESS_SOCK_DIR is set to \"%s\", "
					 "and our setup is using \"%s\"",
					 pg_regress_sock_dir,
					 pgSetup->pghost);
		}
		appendPQExpBuffer(connStringBuffer, " host=%s", pgSetup->pghost);
	}

	if (!IS_EMPTY_STRING_BUFFER(pgSetup->username))
	{
		appendPQExpBuffer(connStringBuffer, " user=%s", pgSetup->username);
	}

	if (PQExpBufferBroken(connStringBuffer))
	{
		log_error("Failed to allocate memory");
		destroyPQExpBuffer(connStringBuffer);
		return false;
	}

	if (strlcpy(connectionString,
				connStringBuffer->data, MAXCONNINFO) >= MAXCONNINFO)
	{
		log_error("Failed to copy connection string \"%s\" which is %lu bytes "
				  "long, pg_autoctl only supports connection strings up to "
				  " %d bytes",
				  connStringBuffer->data, connStringBuffer->len, MAXCONNINFO);
	}

	return true;
}


/*
 * pg_setup_pgdata_exists returns true when the pg_controldata probe was
 * susccessful.
 */
bool
pg_setup_pgdata_exists(PostgresSetup *pgSetup)
{
	return pgSetup->control.system_identifier != 0;
}


/*
 * pg_setup_pgdata_exists returns true when the pg_controldata probe was
 * susccessful.
 */
bool
pg_setup_is_running(PostgresSetup *pgSetup)
{
	bool pg_is_not_running_is_ok = true;

	return pgSetup->pidFile.pid != 0

	       /* if we don't have the PID yet, try reading it now */
		   || (get_pgpid(pgSetup, pg_is_not_running_is_ok) &&
			   pgSetup->pidFile.pid != 0);
}


/*
 * pg_setup_is_ready returns true when the postmaster.pid file has a "ready"
 * status in it, which we parse in pgSetup->pm_status.
 */
bool
pg_setup_is_ready(PostgresSetup *pgSetup, bool pg_is_not_running_is_ok)
{
	log_trace("pg_setup_is_ready");

	if (pgSetup->control.pg_control_version > 0)
	{
		bool firstTime = true;
		int warnings = 0;

		/*
		 * Invalidate in-memory Postmaster status cache.
		 *
		 * This makes sure we enter the main loop and attempt to read the
		 * postmaster.pid file at least once: if Postgres was stopped, then the
		 * file that we've read previously might not exists any-more.
		 */
		pgSetup->pm_status = POSTMASTER_STATUS_UNKNOWN;

		/*
		 * Sometimes `pg_ctl start` returns with success and Postgres is still
		 * in crash recovery replaying WAL files, in the "starting" state
		 * rather than the "ready" state.
		 *
		 * In that case, we wait until Postgres is ready for connections. The
		 * whole pg_autoctl code is expecting to be able to connect to
		 * Postgres, so there's no point in returning now and having the next
		 * connection attempt fail with something like the following:
		 *
		 * ERROR Connection to database failed: FATAL: the database system is
		 * starting up
		 */
		while (pgSetup->pm_status != POSTMASTER_STATUS_READY)
		{
			log_trace("pg_setup_is_ready: %s",
					  pmStatusToString(pgSetup->pm_status));

			if (!get_pgpid(pgSetup, pg_is_not_running_is_ok))
			{
				/*
				 * We failed to read the Postgres pid file, and infinite
				 * looping might not help here anymore. Better give control
				 * back to the launching process (might be init scripts,
				 * systemd or the like) so that they may log a transient
				 * failure and try again.
				 */
				if (!pg_is_not_running_is_ok)
				{
					log_error("Failed to get Postgres pid, "
							  "see above for details");
				}

				/*
				 * we failed to get Postgres pid from the first line of its pid
				 * file, so we consider that Postgres is not running, thus not
				 * ready.
				 */
				return false;
			}

			/*
			 * Here, we know that Postgres is running, and we even have its
			 * PID. Time to try and read the rest of the PID file. This might
			 * fail when the file isn't complete yet, in which case we're going
			 * to retry.
			 */
			if (!read_pg_pidfile(pgSetup, pg_is_not_running_is_ok))
			{
				log_warn("Failed to read Postgres \"postmaster.pid\" file");
				return false;
			}

			/* avoid an extra wait if that's possible */
			if (pgSetup->pm_status == POSTMASTER_STATUS_READY)
			{
				break;
			}

			if (firstTime)
			{
				firstTime = false;
			}
			else
			{
				warnings++;
				log_warn("Postgres is not ready for connections: "
						 "postmaster status is \"%s\", retrying in %ds.",
						 pmStatusToString(pgSetup->pm_status),
						 PG_AUTOCTL_KEEPER_SLEEP_TIME);

				sleep(PG_AUTOCTL_KEEPER_SLEEP_TIME);
			}

			if (asked_to_stop == 1 || asked_to_stop_fast == 1)
			{
				log_info("pg_autoctl service stopping");
				exit(EXIT_CODE_QUIT);
			}
		}

		/*
		 * If we did warn the user, let them know that we're back to a normal
		 * situation (when that's the case).
		 */
		if (warnings > 0 && pgSetup->pm_status == POSTMASTER_STATUS_READY)
		{
			log_info("Postgres is ready");
		}
	}

	return pgSetup->pm_status == POSTMASTER_STATUS_READY;
}


/*
 * pg_setup_is_primary returns true when the local PostgreSQL instance is known
 * to not be recovery.
 */
bool
pg_setup_is_primary(PostgresSetup *pgSetup)
{
	if (pg_setup_is_running(pgSetup))
	{
		return !pgSetup->is_in_recovery;
	}
	else
	{
		/*
		 * PostgreSQL is not running, we don't know... assume we're not in
		 * recovery, otherwise `pg_autoctl create` bails out without even
		 * trying.
		 */
		return true;
	}
}


/*
 * pg_setup_get_username returns pgSetup->username when it exists, otherwise it
 * looksup the username in passwd. Lastly it fallsback to the USER environment
 * variable. When nothing works it returns DEFAULT_USERNAME PGUSER is only used
 * when creating our configuration for the first time.
 */
char *
pg_setup_get_username(PostgresSetup *pgSetup)
{
	uid_t uid;
	struct passwd *pw;
	char userEnv[NAMEDATALEN];

	/* use a configured username if provided */
	if (!IS_EMPTY_STRING_BUFFER(pgSetup->username))
	{
		return pgSetup->username;
	}

	log_trace("username not configured");

	/* use the passwd file to find the username, same as whoami */
	uid = geteuid();
	pw = getpwuid(uid);
	if (pw)
	{
		log_trace("username found in passwd: %s", pw->pw_name);

		/* struct passwd is in thread shared space, return a copy */
		return strdup(pw->pw_name);
	}


	/* fallback on USER from env if the user cannot be found in passwd */
	if (get_env_copy("USER", userEnv, NAMEDATALEN))
	{
		log_trace("username found in USER environment variable: %s", userEnv);
		return strdup(userEnv);
	}

	log_trace("username fallback to default: %s", DEFAULT_USERNAME);

	return DEFAULT_USERNAME;
}


/*
 * pg_setup_get_auth_method returns pgSetup->authMethod when it exists,
 * otherwise it returns DEFAULT_AUTH_METHOD
 */
char *
pg_setup_get_auth_method(PostgresSetup *pgSetup)
{
	if (!IS_EMPTY_STRING_BUFFER(pgSetup->authMethod))
	{
		return pgSetup->authMethod;
	}

	log_trace("auth method not configured, falling back to default value : %s",
			  DEFAULT_AUTH_METHOD);

	return DEFAULT_AUTH_METHOD;
}


/*
 * pg_setup_skip_hba_edits returns true when the user had setup pg_autoctl to
 * skip editing HBA entries.
 */
bool
pg_setup_skip_hba_edits(PostgresSetup *pgSetup)
{
	return !IS_EMPTY_STRING_BUFFER(pgSetup->authMethod) &&
		   strcmp(pgSetup->authMethod, SKIP_HBA_AUTH_METHOD) == 0;
}


/*
 * pg_setup_set_absolute_pgdata uses realpath(3) to make sure that we re using
 * the absolute real pathname for PGDATA in our setup, so that services will
 * work correctly after keeper/monitor init, even when initializing in a
 * relative path and starting the service from elsewhere. This function returns
 * true if the pgdata path has been updated in the setup.
 */
bool
pg_setup_set_absolute_pgdata(PostgresSetup *pgSetup)
{
	return normalize_filename(pgSetup->pgdata, pgSetup->pgdata, MAXPGPATH);
}


/*
 * nodeKindFromString returns a PgInstanceKind from a string.
 */
PgInstanceKind
nodeKindFromString(const char *nodeKind)
{
	PgInstanceKind kindArray[] = {
		NODE_KIND_UNKNOWN,
		NODE_KIND_UNKNOWN,
		NODE_KIND_STANDALONE,
		NODE_KIND_CITUS_COORDINATOR,
		NODE_KIND_CITUS_WORKER
	};
	char *kindList[] = {
		"", "unknown", "standalone", "coordinator", "worker", NULL
	};

	for (int listIndex = 0; kindList[listIndex] != NULL; listIndex++)
	{
		char *candidate = kindList[listIndex];

		if (strcmp(nodeKind, candidate) == 0)
		{
			PgInstanceKind pgKind = kindArray[listIndex];
			log_trace("nodeKindFromString: \"%s\" ➜ %d", nodeKind, pgKind);
			return pgKind;
		}
	}

	log_fatal("Failed to parse nodeKind \"%s\"", nodeKind);

	/* never happens, make compiler happy */
	return NODE_KIND_UNKNOWN;
}


/*
 * nodeKindToString returns a textual representatin of given PgInstanceKind.
 * This must be kept in sync with src/monitor/formation_metadata.c function
 * FormationKindFromNodeKindString.
 */
char *
nodeKindToString(PgInstanceKind kind)
{
	switch (kind)
	{
		case NODE_KIND_STANDALONE:
		{
			return "standalone";
		}

		case NODE_KIND_CITUS_COORDINATOR:
		{
			return "coordinator";
		}

		case NODE_KIND_CITUS_WORKER:
		{
			return "worker";
		}

		default:
			log_fatal("nodeKindToString: unknown node kind %d", kind);
			return NULL;
	}

	/* can't happen, keep compiler happy */
	return NULL;
}


/*
 * pmStatusFromString parses the Postgres postmaster.pid PM_STATUS line into
 * our own enum to represent the value.
 */
static PostmasterStatus
pmStatusFromString(const char *postmasterStatus)
{
	log_trace("pmStatusFromString: postmaster status is \"%s\"",
			  postmasterStatus);

	if (strcmp(postmasterStatus, PM_STATUS_STARTING) == 0)
	{
		return POSTMASTER_STATUS_STARTING;
	}
	else if (strcmp(postmasterStatus, PM_STATUS_STOPPING) == 0)
	{
		return POSTMASTER_STATUS_STOPPING;
	}
	else if (strcmp(postmasterStatus, PM_STATUS_READY) == 0)
	{
		return POSTMASTER_STATUS_READY;
	}
	else if (strcmp(postmasterStatus, PM_STATUS_STANDBY) == 0)
	{
		return POSTMASTER_STATUS_STANDBY;
	}

	log_warn("Failed to read Postmaster status: \"%s\"", postmasterStatus);
	return POSTMASTER_STATUS_UNKNOWN;
}


/*
 * pmStatusToString returns a textual representation of given Postmaster status
 * given as a PmStatus enum.
 *
 * We're not using the PM_STATUS_READY etc constants here because those are
 * blank-padded to always be the same length, and then the warning messages
 * including "ready " look buggy in a way.
 */
static char *
pmStatusToString(PostmasterStatus pm_status)
{
	switch (pm_status)
	{
		case POSTMASTER_STATUS_UNKNOWN:
		{
			return "unknown";
		}

		case POSTMASTER_STATUS_STARTING:
		{
			return "starting";
		}

		case POSTMASTER_STATUS_STOPPING:
		{
			return "stopping";
		}

		case POSTMASTER_STATUS_READY:
		{
			return "ready";
		}

		case POSTMASTER_STATUS_STANDBY:
			return "standby";
	}

	/* keep compiler happy */
	return "unknown";
}


/*
 * pgsetup_get_pgport returns the port to use either from the PGPORT
 * environment variable, or from our default hard-coded value of 5432.
 */
int
pgsetup_get_pgport()
{
	char pgport_env[NAMEDATALEN];
	int pgport = 0;

	if (env_exists("PGPORT") && get_env_copy("PGPORT", pgport_env, NAMEDATALEN))
	{
		if (stringToInt(pgport_env, &pgport) && pgport > 0)
		{
			return pgport;
		}
		else
		{
			log_warn("Failed to parse PGPORT value \"%s\", using %d",
					 pgport_env, POSTGRES_PORT);
			return POSTGRES_PORT;
		}
	}
	else
	{
		/* no PGPORT */
		return POSTGRES_PORT;
	}
}


/*
 * pgsetup_validate_ssl_settings returns true if our SSL settings are following
 * one of the three following cases:
 *
 *  - --no-ssl:          ssl is not activated and no file has been provided
 *  - --ssl-self-signed: ssl is activated and no file has been provided
 *  - --ssl-*-files:     ssl is activated and all the files have been provided
 *
 * Otherwise it logs an error message and return false.
 */
bool
pgsetup_validate_ssl_settings(PostgresSetup *pgSetup)
{
	SSLOptions *ssl = &(pgSetup->ssl);

	log_trace("pgsetup_validate_ssl_settings");

	/*
	 * When using the full SSL options, we validate that the files exists where
	 * given and set the default sslmode to verify-full.
	 *
	 *  --ssl-ca-file
	 *  --ssl-crl-file
	 *  --server-cert
	 *  --server-key
	 */
	if (ssl->active && !ssl->createSelfSignedCert)
	{
		/* we say allFilesGiven but we can do without the CRL file */
		bool allFilesGiven = !IS_EMPTY_STRING_BUFFER(ssl->caFile) &&
							 !IS_EMPTY_STRING_BUFFER(ssl->serverCert) &&
							 !IS_EMPTY_STRING_BUFFER(ssl->serverKey);

		if (!allFilesGiven)
		{
			log_error("Failed to setup SSL with user-provided certificates: "
					  "options --ssl-ca-file --ssl-server-cert --ssl-server-key"
					  "are required.");
			return false;
		}

		/* when given all the files, check they exist */
		if (!file_exists(ssl->caFile))
		{
			log_error("--ssl-ca-file file does not exist at \"%s\"",
					  ssl->caFile);
			return false;
		}

		if (!IS_EMPTY_STRING_BUFFER(ssl->crlFile) && !file_exists(ssl->crlFile))
		{
			log_error("--ssl-crl-file file does not exist at \"%s\"",
					  ssl->crlFile);
			return false;
		}

		if (!file_exists(ssl->serverCert))
		{
			log_error("--server-cert file does not exist at \"%s\"",
					  ssl->serverCert);
			return false;
		}

		if (!file_exists(ssl->serverKey))
		{
			log_error("--server-key file does not exist at \"%s\"",
					  ssl->serverKey);
			return false;
		}

		/* install a default value for --ssl-mode, use verify-full */
		if (ssl->sslMode == SSL_MODE_UNKNOWN)
		{
			ssl->sslMode = SSL_MODE_VERIFY_FULL;
			strlcpy(ssl->sslModeStr,
					pgsetup_sslmode_to_string(ssl->sslMode), SSL_MODE_STRLEN);
			log_info("Using default --ssl-mode \"%s\"", ssl->sslModeStr);
		}

		/*
		 * Normalize the filenames.
		 * We already log errors so we can simply return the result
		 */
		return normalize_filename(pgSetup->ssl.caFile, pgSetup->ssl.caFile,
								  MAXPGPATH) &&
			   normalize_filename(pgSetup->ssl.crlFile, pgSetup->ssl.crlFile,
								  MAXPGPATH) &&
			   normalize_filename(pgSetup->ssl.serverCert, pgSetup->ssl.serverCert,
								  MAXPGPATH) &&
			   normalize_filename(pgSetup->ssl.serverKey, pgSetup->ssl.serverKey,
								  MAXPGPATH);
	}

	/*
	 * When --ssl-self-signed is used, we default to using sslmode=require.
	 * Setting higher than that are wrong, false sense of security.
	 */
	if (ssl->createSelfSignedCert)
	{
		/* in that case we want an sslMode of require at most */
		if (ssl->sslMode > SSL_MODE_REQUIRE)
		{
			log_error("--ssl-mode \"%s\" is not compatible with self-signed "
					  "certificates, please provide certificates signed by "
					  "your trusted CA.",
					  pgsetup_sslmode_to_string(ssl->sslMode));
			log_info("See https://www.postgresql.org/docs/current/libpq-ssl.html"
					 " for details");
			return false;
		}

		if (ssl->sslMode == SSL_MODE_UNKNOWN)
		{
			/* install a default value for --ssl-mode */
			ssl->sslMode = SSL_MODE_REQUIRE;
			strlcpy(ssl->sslModeStr,
					pgsetup_sslmode_to_string(ssl->sslMode), SSL_MODE_STRLEN);
			log_info("Using default --ssl-mode \"%s\"", ssl->sslModeStr);
		}

		log_info("Using --ssl-self-signed: pg_autoctl will "
				 " create self-signed certificates, allowing for "
				 "encrypted network traffic");
		log_warn("Self-signed certificates provide protection against "
				 "eavesdropping; this setup does NOT protect against "
				 "Man-In-The-Middle attacks nor Impersonation attacks.");
		log_warn("See https://www.postgresql.org/docs/current/libpq-ssl.html "
				 "for details");

		return true;
	}

	/* --no-ssl is ok */
	if (ssl->active == 0)
	{
		log_warn("No encryption is used for network traffic! This allows an "
				 "attacker on the network to read all replication data.");
		log_warn("Using --ssl-self-signed instead of --no-ssl is recommend to "
				 "achieve more security with the same ease of deployment.");
		log_warn("See https://www.postgresql.org/docs/current/libpq-ssl.html "
				 "for details on how to improve");

		/* Install a default value for --ssl-mode */
		if (ssl->sslMode == SSL_MODE_UNKNOWN)
		{
			ssl->sslMode = SSL_MODE_PREFER;
			strlcpy(ssl->sslModeStr,
					pgsetup_sslmode_to_string(ssl->sslMode), SSL_MODE_STRLEN);
			log_info("Using default --ssl-mode \"%s\"", ssl->sslModeStr);
		}
		return true;
	}

	return false;
}


/*
 * pg_setup_sslmode_to_string parses a string representing the sslmode into an
 * internal enum value, so that we can easily compare values.
 */
SSLMode
pgsetup_parse_sslmode(const char *sslMode)
{
	SSLMode enumArray[] = {
		SSL_MODE_DISABLE,
		SSL_MODE_ALLOW,
		SSL_MODE_PREFER,
		SSL_MODE_REQUIRE,
		SSL_MODE_VERIFY_CA,
		SSL_MODE_VERIFY_FULL
	};

	char *sslModeArray[] = {
		"disable", "allow", "prefer", "require",
		"verify-ca", "verify-full", NULL
	};

	int sslModeArrayIndex = 0;

	for (sslModeArrayIndex = 0;
		 sslModeArray[sslModeArrayIndex] != NULL;
		 sslModeArrayIndex++)
	{
		if (strcmp(sslMode, sslModeArray[sslModeArrayIndex]) == 0)
		{
			return enumArray[sslModeArrayIndex];
		}
	}

	return SSL_MODE_UNKNOWN;
}


/*
 * pgsetup_sslmode_to_string returns the string representation of the enum.
 */
char *
pgsetup_sslmode_to_string(SSLMode sslMode)
{
	switch (sslMode)
	{
		case SSL_MODE_UNKNOWN:
		{
			return "unknown";
		}

		case SSL_MODE_DISABLE:
		{
			return "disable";
		}

		case SSL_MODE_ALLOW:
		{
			return "allow";
		}

		case SSL_MODE_PREFER:
		{
			return "prefer";
		}

		case SSL_MODE_REQUIRE:
		{
			return "require";
		}

		case SSL_MODE_VERIFY_CA:
		{
			return "verify-ca";
		}

		case SSL_MODE_VERIFY_FULL:
			return "verify-full";
	}

	/* This is a huge bug */
	log_error("BUG: some unknown SSL_MODE enum value was encountered");
	return "unknown";
}<|MERGE_RESOLUTION|>--- conflicted
+++ resolved
@@ -126,17 +126,12 @@
 	 */
 	if (errors == 0)
 	{
-		bool verbose = false;
-
 		if (!missing_pgdata_is_ok && !directory_exists(pgSetup->pgdata))
 		{
 			log_fatal("Database directory \"%s\" not found", pgSetup->pgdata);
 			return false;
 		}
 
-<<<<<<< HEAD
-		(void) pg_controldata(pgSetup, verbose);
-=======
 		/*
 		 * Normalize PGDATA if the directory exists, otherwise keep the
 		 * relative path.
@@ -146,8 +141,7 @@
 			return false;
 		}
 
-		pg_controldata(pgSetup, missing_pgdata_is_ok);
->>>>>>> de7fdc50
+		(void) pg_controldata(pgSetup, missing_pgdata_is_ok);
 
 		if (pgSetup->control.pg_control_version == 0)
 		{
