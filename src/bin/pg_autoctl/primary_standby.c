/*
 * src/bin/pg_autoctl/primary_standby.c
 *     API to manage a local postgres database cluster
 *
 * Copyright (c) Microsoft Corporation. All rights reserved.
 * Licensed under the PostgreSQL License.
 *
 */
#include <time.h>

#include "postgres_fe.h"

#include "config.h"
#include "file_utils.h"
#include "keeper.h"
#include "log.h"
#include "pgctl.h"
#include "pghba.h"
#include "pgsql.h"
#include "primary_standby.h"
#include "state.h"


<<<<<<< HEAD
static bool local_postgres_update(LocalPostgresServer *postgres,
								  bool postgresNotRunningIsOk);
=======
static void local_postgres_update_pg_failures_tracking(LocalPostgresServer *postgres,
													   bool pgIsRunning);
>>>>>>> 11b1ec1d

/*
 * Default settings for postgres databases managed by pg_auto_failover.
 * These settings primarily ensure that streaming replication is
 * possible and synchronous replication is the default.
 *
 * listen_addresses and port are placeholder values in this array and are
 * replaced with dynamic values from the setup when used.
 */
#define DEFAULT_GUC_SETTINGS_FOR_PG_AUTO_FAILOVER \
	{ "listen_addresses", "'*'" }, \
	{ "port", "5432" }, \
	{ "max_wal_senders", "4" }, \
	{ "max_replication_slots", "4" }, \
	{ "wal_level", "'replica'" }, \
	{ "wal_log_hints", "on" }, \
	{ "wal_keep_segments", "64" }, \
	{ "wal_sender_timeout", "'30s'" }, \
	{ "hot_standby_feedback", "on" }, \
	{ "hot_standby", "on" }, \
	{ "synchronous_commit", "on" }, \
	{ "logging_collector", "on" }, \
	{ "log_destination", "stderr" }, \
	{ "log_directory", "log" }, \
	{ "log_min_messages", "info" }, \
	{ "log_connections", "off" }, \
	{ "log_disconnections", "off" }, \
	{ "log_lock_waits", "on" }, \
	{ "ssl", "off" }, \
	{ "ssl_ca_file", "" }, \
	{ "ssl_crl_file", "" }, \
	{ "ssl_cert_file", "" }, \
	{ "ssl_key_file", "" }, \
	{ "ssl_ciphers", "'" DEFAULT_SSL_CIPHERS "'" }

GUC postgres_default_settings[] = {
	DEFAULT_GUC_SETTINGS_FOR_PG_AUTO_FAILOVER,
	{ NULL, NULL }
};

GUC citus_default_settings[] = {
	DEFAULT_GUC_SETTINGS_FOR_PG_AUTO_FAILOVER,
	{ "shared_preload_libraries", "'citus'" },
	{ "citus.node_conninfo", "'sslmode=prefer'" },
	{ NULL, NULL }
};


/*
 * local_postgres_init initialises an interface for managing a local
 * postgres server with the given setup.
 */
void
local_postgres_init(LocalPostgresServer *postgres, PostgresSetup *pgSetup)
{
	char connInfo[MAXCONNINFO];

	pg_setup_get_local_connection_string(pgSetup, connInfo);
	pgsql_init(&postgres->sqlClient, connInfo, PGSQL_CONN_LOCAL);

	postgres->postgresSetup = *pgSetup;

	/* reset PostgreSQL restart failures tracking */
	postgres->pgFirstStartFailureTs = 0;
	postgres->pgStartRetries = 0;

	/* set the local instance kind from the configuration. */
	postgres->pgKind = pgSetup->pgKind;

	if (!local_postgres_set_status_path(postgres, true))
	{
		/* errors have already been logged */
		exit(EXIT_CODE_BAD_STATE);
	}
}


/*
 * local_postgres_set_status_path sets the file pathname to the pg_autoctl.pg
 * file that we use to signal the Postgres controller if Postgres is expected
 * to be running or not.
 *
 * When the file does not exist, the controller do nothing, so it's safe to
 * always remove the file at startup.
 */
bool
local_postgres_set_status_path(LocalPostgresServer *postgres, bool unlink)
{
	PostgresSetup *pgSetup = &(postgres->postgresSetup);
	LocalExpectedPostgresStatus *pgStatus = &(postgres->expectedPgStatus);

	log_trace("local_postgres_set_status_path: %s", pgSetup->pgdata);

	/* initialize our Postgres state file path */
	if (!build_xdg_path(pgStatus->pgStatusPath,
						XDG_RUNTIME,
						pgSetup->pgdata,
						KEEPER_POSTGRES_STATE_FILENAME))
	{
		/* highly unexpected */
		log_error("Failed to build pg_autoctl postgres state file pathname, "
				  "see above for details.");
		exit(EXIT_CODE_INTERNAL_ERROR);
	}

	log_trace("local_postgres_set_status_path: %s", pgStatus->pgStatusPath);

	/* local_postgres_init removes any stale pg_autoctl.pg file */
	if (unlink && !unlink_file(pgStatus->pgStatusPath))
	{
		/* errors have already been logged */
		return false;
	}

	return true;
}


/*
 * local_postgres_UpdatePgFailuresTracking updates our tracking of PostgreSQL
 * restart failures.
 */
void
local_postgres_update_pg_failures_tracking(LocalPostgresServer *postgres,
										   bool pgIsRunning)
{
	if (pgIsRunning)
	{
		/* reset PostgreSQL restart failures tracking */
		postgres->pgFirstStartFailureTs = 0;
		postgres->pgStartRetries = 0;
		postgres->pgIsRunning = true;
	}
	else
	{
		uint64_t now = time(NULL);

		/* update PostgreSQL restart failure tracking */
		if (postgres->pgFirstStartFailureTs == 0)
		{
			postgres->pgFirstStartFailureTs = now;
		}
		++postgres->pgStartRetries;
	}
}


/*
 * local_postgres_finish closes our connection to the local PostgreSQL
 * server, if needs be.
 */
void
local_postgres_finish(LocalPostgresServer *postgres)
{
	pgsql_finish(&postgres->sqlClient);
}


/*
 * local_postgres_update updates the LocalPostgresServer pgSetup information
 * with what we discover from the newly created Postgres instance. Typically
 * used just after a pg_basebackup.
 */
bool
local_postgres_update(LocalPostgresServer *postgres, bool postgresNotRunningIsOk)
{
	PostgresSetup *pgSetup = &(postgres->postgresSetup);
	PostgresSetup newPgSetup = { 0 };
	bool missingPgdataIsOk = false;

	/* in case a connection is still established, now is time to close */
	(void) local_postgres_finish(postgres);

	if (!pg_setup_init(&newPgSetup, pgSetup,
					   missingPgdataIsOk,
					   postgresNotRunningIsOk))
	{
		/* errors have already been logged */
		return false;
	}

	(void) local_postgres_init(postgres, &newPgSetup);

	return true;
}


/*
 * ensure_local_postgres_is_running starts postgres if it is not already
 * running and updates the setup such that we can connect to it.
 */
bool
ensure_local_postgres_is_running(LocalPostgresServer *postgres)
{
	PostgresSetup *pgSetup = &(postgres->postgresSetup);
	LocalExpectedPostgresStatus *pgStatus = &(postgres->expectedPgStatus);

	int timeout = 10;       /* wait for Postgres for 10s */
	bool pgIsRunning = pg_is_running(pgSetup->pg_ctl, pgSetup->pgdata);

	log_trace("ensure_local_postgres_is_running: Postgres %s in \"%s\"",
			  pgIsRunning ? "is running" : "is not running", pgSetup->pgdata);

	/* update our data structure in-memory, then on-disk */
	if (!keeper_set_postgres_state_running(&(pgStatus->state),
										   pgStatus->pgStatusPath))
	{
		/* errors have already been logged */
		return false;
	}

	if (!pgIsRunning)
	{
		/* main logging is done in the Postgres controller sub-process */
		pgIsRunning = pg_setup_wait_until_is_ready(pgSetup, timeout, LOG_DEBUG);

		/* update connection string for connection to postgres */
		(void)
		local_postgres_update_pg_failures_tracking(postgres, pgIsRunning);

		if (pgIsRunning)
		{
			/* update pgSetup cache with new Postgres pid and all */
			local_postgres_init(postgres, pgSetup);

			log_debug("ensure_local_postgres_is_running: Postgres is running "
					  "with pid %d", pgSetup->pidFile.pid);
		}
		else
		{
			log_error("Failed to ensure that Postgres is running in \"%s\"",
					  pgSetup->pgdata);
		}
	}

	return pgIsRunning;
}


/*
 * keeper_ensure_postgres_is_running updates our keeper Postgres expected
 * status file and waits until the dedicated postgres controller process has
 * implemented the new expected state.
 */
bool
ensure_local_postgres_is_stopped(LocalPostgresServer *postgres)
{
	PostgresSetup *pgSetup = &(postgres->postgresSetup);
	LocalExpectedPostgresStatus *pgStatus = &(postgres->expectedPgStatus);

	int timeout = 10;       /* wait for Postgres for 10s */

	log_trace("keeper_ensure_postgres_is_stopped");

	/* update our data structure in-memory, then on-disk */
	if (!keeper_set_postgres_state_stopped(&(pgStatus->state),
										   pgStatus->pgStatusPath))
	{
		/* errors have already been logged */
		return false;
	}

	return pg_setup_wait_until_is_stopped(pgSetup, timeout, LOG_DEBUG);
}


/*
 * primary_has_replica returns whether the local postgres server has a
 * replica that is connecting using the given user name.
 */
bool
primary_has_replica(LocalPostgresServer *postgres, char *userName, bool *hasStandby)
{
	bool result = false;
	PGSQL *pgsql = &(postgres->sqlClient);

	log_trace("primary_has_replica");

	result = pgsql_has_replica(pgsql, userName, hasStandby);

	pgsql_finish(pgsql);
	return result;
}


/*
 * primary_create_replication_slot (re)creates a replication slot. The
 * replication slot will not have its LSN initialised until first use. The
 * return value indicates whether the operation was successful.
 */
bool
primary_create_replication_slot(LocalPostgresServer *postgres,
								char *replicationSlotName)
{
	PGSQL *pgsql = &(postgres->sqlClient);
	bool result = false;

	log_trace("primary_create_replication_slot(%s)", replicationSlotName);

	result = pgsql_create_replication_slot(pgsql, replicationSlotName);

	pgsql_finish(pgsql);
	return result;
}


/*
 * primary_drop_replication_slot drops a replication slot if it exists. The
 * return value indicates whether the operation was successful.
 */
bool
primary_drop_replication_slot(LocalPostgresServer *postgres,
							  char *replicationSlotName)
{
	bool result = false;
	PGSQL *pgsql = &(postgres->sqlClient);

	log_trace("primary_drop_replication_slot");

	result = pgsql_drop_replication_slot(pgsql, replicationSlotName);

	pgsql_finish(pgsql);
	return result;
}


/*
 * postgres_replication_slot_drop_removed drops the replication slots that
 * belong to dropped nodes on a primary server.
 */
bool
postgres_replication_slot_drop_removed(LocalPostgresServer *postgres,
									   NodeAddressArray *nodeArray)
{
	bool result = false;
	PGSQL *pgsql = &(postgres->sqlClient);

	log_trace("postgres_replication_slot_drop_removed");

	result = pgsql_replication_slot_drop_removed(pgsql, nodeArray);

	pgsql_finish(pgsql);
	return result;
}


/*
 * postgres_replication_slot_advance advances the current confirmed position of
 * the given replication slot up to the given LSN position.
 */
bool
postgres_replication_slot_maintain(LocalPostgresServer *postgres,
								   NodeAddressArray *nodeArray)
{
	bool result = false;
	PGSQL *pgsql = &(postgres->sqlClient);

	log_trace("postgres_replication_slot_maintain");

	result = pgsql_replication_slot_maintain(pgsql, nodeArray);

	pgsql_finish(pgsql);
	return result;
}


/*
 * primary_enable_synchronous_replication enables synchronous replication
 * on a primary postgres node.
 */
bool
primary_set_synchronous_standby_names(LocalPostgresServer *postgres,
									  char *synchronous_standby_names)
{
	bool result = false;
	PGSQL *pgsql = &(postgres->sqlClient);

	log_info("Setting synchronous_standby_names to '%s'",
			 synchronous_standby_names);

	result =
		pgsql_set_synchronous_standby_names(pgsql, synchronous_standby_names);

	pgsql_finish(pgsql);
	return result;
}


/*
 * primary_enable_synchronous_replication enables synchronous replication
 * on a primary postgres node.
 */
bool
primary_enable_synchronous_replication(LocalPostgresServer *postgres)
{
	bool result = false;
	PGSQL *pgsql = &(postgres->sqlClient);

	log_trace("primary_enable_synchronous_replication");

	result = pgsql_enable_synchronous_replication(pgsql);

	pgsql_finish(pgsql);
	return result;
}


/*
 * primary_disable_synchronous_replication disables synchronous replication
 * on a primary postgres node.
 */
bool
primary_disable_synchronous_replication(LocalPostgresServer *postgres)
{
	bool result = false;
	PGSQL *pgsql = &(postgres->sqlClient);

	log_trace("primary_disable_synchronous_replication");

	result = pgsql_disable_synchronous_replication(pgsql);

	pgsql_finish(pgsql);
	return result;
}


/*
 * postgres_add_default_settings ensures that postgresql.conf includes a
 * postgresql-auto-failover.conf file that sets a number of good defaults for
 * settings related to streaming replication and running pg_auto_failover.
 */
bool
postgres_add_default_settings(LocalPostgresServer *postgres)
{
	PGSQL *pgsql = &(postgres->sqlClient);
	PostgresSetup *pgSetup = &(postgres->postgresSetup);
	char configFilePath[MAXPGPATH];
	GUC *default_settings = postgres_default_settings;

	log_trace("primary_add_default_postgres_settings");

	/* configFilePath = $PGDATA/postgresql.conf */
	join_path_components(configFilePath, pgSetup->pgdata, "postgresql.conf");

	/* in case of errors, pgsql_ functions finish the connection */
	pgsql_finish(pgsql);

	/* default settings are different when dealing with a Citus node */
	if (IS_CITUS_INSTANCE_KIND(postgres->pgKind))
	{
		default_settings = citus_default_settings;
	}

	if (!pg_add_auto_failover_default_settings(pgSetup,
											   configFilePath,
											   default_settings))
	{
		log_error("Failed to add default settings to postgres.conf: couldn't "
				  "write the new postgresql.conf, see above for details");
		return false;
	}

	return true;
}


/*
 * primary_create_replication_user creates a user that allows the secondary
 * to connect for replication.
 */
bool
primary_create_replication_user(LocalPostgresServer *postgres,
								char *replicationUsername,
								char *replicationPassword)
{
	bool result = false;
	PGSQL *pgsql = &(postgres->sqlClient);
	bool login = true;
	bool superuser = true;
	bool replication = true;

	log_trace("primary_create_replication_user");

	result = pgsql_create_user(pgsql, replicationUsername, replicationPassword,
							   login, superuser, replication);

	pgsql_finish(pgsql);

	return result;
}


/*
 * primary_add_standby_to_hba ensures the current standby (if any) is added
 * to pg_hba.conf on the primary.
 */
bool
primary_add_standby_to_hba(LocalPostgresServer *postgres,
						   char *standbyHostname,
						   const char *replicationPassword)
{
	PGSQL *pgsql = &(postgres->sqlClient);
	PostgresSetup *postgresSetup = &(postgres->postgresSetup);
	char hbaFilePath[MAXPGPATH] = { 0 };
	char *authMethod = pg_setup_get_auth_method(postgresSetup);

	if (replicationPassword == NULL)
	{
		/* most authentication methods require a password */
		if (strcmp(authMethod, "trust") != 0 &&
			strcmp(authMethod, SKIP_HBA_AUTH_METHOD) != 0)
		{
			log_warn("Granting replication connection for \"%s\" "
					 "using authentication method \"%s\" although no "
					 "replication password has been set",
					 standbyHostname, authMethod);
			log_info("HINT: see `pg_autoctl config get replication.password`");
		}
	}

	log_trace("primary_add_standby_to_hba");

	sformat(hbaFilePath, MAXPGPATH, "%s/pg_hba.conf", postgresSetup->pgdata);

	if (!pghba_ensure_host_rule_exists(hbaFilePath,
									   postgresSetup->ssl.active,
									   HBA_DATABASE_REPLICATION, NULL,
									   PG_AUTOCTL_REPLICA_USERNAME,
									   standbyHostname, authMethod))
	{
		log_error("Failed to add the standby node to PostgreSQL HBA file: "
				  "couldn't modify the pg_hba file");
		return false;
	}

	if (!pghba_ensure_host_rule_exists(hbaFilePath,
									   postgresSetup->ssl.active,
									   HBA_DATABASE_DBNAME,
									   postgresSetup->dbname,
									   PG_AUTOCTL_REPLICA_USERNAME,
									   standbyHostname, authMethod))
	{
		log_error("Failed to add the standby node to PostgreSQL HBA file: "
				  "couldn't modify the pg_hba file");
		return false;
	}

	if (!pgsql_reload_conf(pgsql))
	{
		log_error("Failed to reload the postgres configuration after adding "
				  "the standby user to pg_hba");
		return false;
	}

	pgsql_finish(pgsql);

	return true;
}


/*
 * standby_init_replication_source initializes a replication source structure
 * with given arguments. If the primaryNode is NULL, then the
 * replicationSource.primary structure slot is not updated.
 *
 * Note that we just store the pointers to all those const char *arguments
 * here, expect for the primaryNode there's no copying involved.
 */
bool
standby_init_replication_source(LocalPostgresServer *postgres,
								NodeAddress *primaryNode,
								const char *username,
								const char *password,
								const char *slotName,
								const char *maximumBackupRate,
								const char *backupDirectory,
								SSLOptions sslOptions,
								int currentNodeId)
{
	ReplicationSource *upstream = &(postgres->replicationSource);

	if (primaryNode != NULL)
	{
		strlcpy(upstream->primaryNode.host,
				primaryNode->host, _POSIX_HOST_NAME_MAX);

		upstream->primaryNode.port = primaryNode->port;
	}

	strlcpy(upstream->userName, username, NAMEDATALEN);

	if (password != NULL)
	{
		strlcpy(upstream->password, password, MAXCONNINFO);
	}

	strlcpy(upstream->slotName, slotName, MAXCONNINFO);
	strlcpy(upstream->maximumBackupRate, maximumBackupRate, MAXCONNINFO);
	strlcpy(upstream->backupDir, backupDirectory, MAXCONNINFO);
	upstream->sslOptions = sslOptions;

	/* prepare our application_name */
	sformat(upstream->applicationName, MAXCONNINFO,
			"%s%d",
			REPLICATION_APPLICATION_NAME_PREFIX,
			currentNodeId);

	return true;
}


/*
 * standby_init_database tries to initialize PostgreSQL as a hot standby. It uses
 * pg_basebackup to do so. Returns false on failure.
 */
bool
standby_init_database(LocalPostgresServer *postgres,
					  const char *nodename)
{
	PostgresSetup *pgSetup = &(postgres->postgresSetup);
	ReplicationSource *upstream = &(postgres->replicationSource);

	log_trace("standby_init_database");
	log_info("Initialising PostgreSQL as a hot standby");

	if (!ensure_local_postgres_is_stopped(postgres))
	{
		log_error("Failed to initialise a standby in \"%s\": "
				  "the database directory exists "
				  "and postgres could not be stopped",
				  pgSetup->pgdata);
		return false;
	}

	/*
	 * Now, we know that pgdata either doesn't exists or belongs to a stopped
	 * PostgreSQL instance. We can safely proceed with pg_basebackup.
	 */
	if (!pg_basebackup(pgSetup->pgdata, pgSetup->pg_ctl, upstream))
	{
		return false;
	}

	/* we have a new PGDATA, update our pgSetup information */
	if (!local_postgres_update(postgres, true))
	{
		log_error("Failed to update our internal Postgres representation "
				  "after pg_basebackup, see above for details");
		return false;
	}

	/* now setup the replication configuration (primary_conninfo etc) */
	if (!pg_setup_standby_mode(pgSetup->control.pg_control_version,
							   pgSetup->pgdata,
							   upstream))
	{
		log_error("Failed to setup Postgres as a standby after pg_basebackup");
		return false;
	}

	/*
	 * When --ssl-self-signed has been used, now is the time to build a
	 * self-signed certificate for the server. We place the certificate and
	 * private key in $PGDATA/server.key and $PGDATA/server.crt
	 *
	 * In particular we override the certificates that we might have fetched
	 * from the primary as part of pg_basebackup: we're not a backup, we're a
	 * standby node, we need our own certificate (even if self-signed).
	 */
	if (pgSetup->ssl.createSelfSignedCert)
	{
		if (!pg_create_self_signed_cert(pgSetup, nodename))
		{
			log_error("Failed to create SSL self-signed certificate, "
					  "see above for details");
			return false;
		}
	}

	/*
	 * We might have local edits to implement to the PostgreSQL
	 * configuration, such as a specific listen_addresses or different TLS
	 * key and cert locations. By changing this before starting postgres these
	 * new settings will automatically be applied.
	 */
	if (!postgres_add_default_settings(postgres))
	{
		log_error("Failed to add default settings to the secondary, "
				  "see above for details.");
		return false;
	}

	if (!ensure_local_postgres_is_running(postgres))
	{
		return false;
	}

	log_info("PostgreSQL started on port %d", pgSetup->pgport);

	return true;
}


/*
 * primary_rewind_to_standby brings a database directory of a failed primary back
 * into a state where it can become the standby of the new primary.
 */
bool
primary_rewind_to_standby(LocalPostgresServer *postgres)
{
	PostgresSetup *pgSetup = &(postgres->postgresSetup);
	ReplicationSource *replicationSource = &(postgres->replicationSource);
	NodeAddress *primaryNode = &(replicationSource->primaryNode);

	log_trace("primary_rewind_to_standby");
	log_info("Rewinding PostgreSQL to follow new primary %s:%d",
			 primaryNode->host, primaryNode->port);

	if (!pg_ctl_stop(pgSetup->pg_ctl, pgSetup->pgdata))
	{
		log_error("Failed to stop postgres to do rewind");
		return false;
	}

	if (!pg_rewind(pgSetup->pgdata, pgSetup->pg_ctl, replicationSource))
	{
		log_error("Failed to rewind old data directory");
		return false;
	}

	if (!pg_setup_standby_mode(pgSetup->control.pg_control_version,
							   pgSetup->pgdata,
							   replicationSource))
	{
		log_error("Failed to setup Postgres as a standby, after rewind");
		return false;
	}

	if (!ensure_local_postgres_is_running(postgres))
	{
		log_error("Failed to start postgres after rewind");
		return false;
	}

	return true;
}


/*
 * standby_promote promotes a standby postgres server to primary.
 */
bool
standby_promote(LocalPostgresServer *postgres)
{
	PGSQL *pgsql = &(postgres->sqlClient);
	PostgresSetup *pgSetup = &(postgres->postgresSetup);
	bool inRecovery = false;

	log_trace("standby_promote");

	if (!pgsql_is_in_recovery(pgsql, &inRecovery))
	{
		log_error("Failed to promote standby: couldn't determine whether postgres "
				  "is in recovery mode");
		return false;
	}

	if (!inRecovery)
	{
		log_info("Skipping promotion: postgres is not in recovery mode");

		/*
		 * Ensure idempotency: if in the last run we managed to promote, but
		 * failed to checkpoint, we still need to checkpoint.
		 */
		if (!pgsql_checkpoint(pgsql))
		{
			log_error("Failed to checkpoint after promotion");
			return false;
		}

		return true;
	}

	/* disconnect from PostgreSQL now */
	pgsql_finish(pgsql);

	log_info("Promoting postgres");

	if (!pg_ctl_promote(pgSetup->pg_ctl, pgSetup->pgdata))
	{
		log_error("Failed to promote standby: see pg_ctl promote errors above");
		return false;
	}

	do {
		log_info("Waiting for postgres to promote");
		pg_usleep(AWAIT_PROMOTION_SLEEP_TIME_MS * 1000);

		if (!pgsql_is_in_recovery(pgsql, &inRecovery))
		{
			log_error("Failed to determine whether postgres is in "
					  "recovery mode after promotion");
			return false;
		}
	} while (inRecovery);

	/*
	 * It's necessary to do a checkpoint before allowing the old primary to
	 * rewind, since there can be a race condition in which pg_rewind detects
	 * no change in timeline in the pg_control file, but a checkpoint is
	 * already in progress causing the timelines to diverge before replication
	 * starts.
	 */
	if (!pgsql_checkpoint(pgsql))
	{
		log_error("Failed to checkpoint after promotion");
		return false;
	}

	/* cleanup our standby setup */
	if (!pg_cleanup_standby_mode(pgSetup->control.pg_control_version,
								 pgSetup->pg_ctl,
								 pgSetup->pgdata,
								 pgsql))
	{
		log_error("Failed to clean-up Postgres replication settings, "
				  "see above for details");
		return false;
	}

	/* disconnect from PostgreSQL now */
	pgsql_finish(pgsql);

	return true;
}


/*
 * check_postgresql_settings returns true when our minimal set of PostgreSQL
 * settings are correctly setup on the target server.
 */
bool
check_postgresql_settings(LocalPostgresServer *postgres, bool *settings_are_ok)
{
	bool result = false;
	PGSQL *pgsql = &(postgres->sqlClient);
	bool isCitusInstanceKind = IS_CITUS_INSTANCE_KIND(postgres->pgKind);

	result = pgsql_check_postgresql_settings(pgsql,
											 isCitusInstanceKind,
											 settings_are_ok);

	pgsql_finish(pgsql);
	return result;
}<|MERGE_RESOLUTION|>--- conflicted
+++ resolved
@@ -21,13 +21,8 @@
 #include "state.h"
 
 
-<<<<<<< HEAD
-static bool local_postgres_update(LocalPostgresServer *postgres,
-								  bool postgresNotRunningIsOk);
-=======
 static void local_postgres_update_pg_failures_tracking(LocalPostgresServer *postgres,
 													   bool pgIsRunning);
->>>>>>> 11b1ec1d
 
 /*
  * Default settings for postgres databases managed by pg_auto_failover.
@@ -150,7 +145,7 @@
  * local_postgres_UpdatePgFailuresTracking updates our tracking of PostgreSQL
  * restart failures.
  */
-void
+static void
 local_postgres_update_pg_failures_tracking(LocalPostgresServer *postgres,
 										   bool pgIsRunning)
 {
