/*
 * src/bin/pg_autoctl/primary_standby.c
 *     API to manage a local postgres database cluster
 *
 * Copyright (c) Microsoft Corporation. All rights reserved.
 * Licensed under the PostgreSQL License.
 *
 */
#include <time.h>

#include "postgres_fe.h"

#include "config.h"
#include "file_utils.h"
#include "keeper.h"
#include "log.h"
#include "pgctl.h"
#include "pghba.h"
#include "pgsql.h"
#include "primary_standby.h"
#include "state.h"


<<<<<<< HEAD
=======
static void local_postgres_update_pg_failures_tracking(LocalPostgresServer *postgres,
													   bool pgIsRunning);

static bool local_postgres_update(LocalPostgresServer *postgres,
								  bool postgresNotRunningIsOk);

>>>>>>> 71a37ae2
/*
 * Default settings for postgres databases managed by pg_auto_failover.
 * These settings primarily ensure that streaming replication is
 * possible and synchronous replication is the default.
 *
 * listen_addresses and port are placeholder values in this array and are
 * replaced with dynamic values from the setup when used.
 */
#define DEFAULT_GUC_SETTINGS_FOR_PG_AUTO_FAILOVER \
	{ "listen_addresses", "'*'" }, \
	{ "port", "5432" }, \
	{ "max_wal_senders", "4" }, \
	{ "max_replication_slots", "4" }, \
	{ "wal_level", "'replica'" }, \
	{ "wal_log_hints", "on" }, \
	{ "wal_keep_segments", "64" }, \
	{ "wal_sender_timeout", "'30s'" }, \
	{ "hot_standby_feedback", "on" }, \
	{ "hot_standby", "on" }, \
	{ "synchronous_commit", "on" }, \
	{ "logging_collector", "on" }, \
	{ "log_destination", "stderr" }, \
	{ "logging_collector", "on" }, \
	{ "log_directory", "log" }, \
	{ "log_min_messages", "info" }, \
	{ "log_connections", "on" }, \
	{ "log_disconnections", "on" }, \
	{ "log_lock_waits", "on" }, \
	{ "ssl", "off" }, \
	{ "ssl_ca_file", "" }, \
	{ "ssl_crl_file", "" }, \
	{ "ssl_cert_file", "" }, \
	{ "ssl_key_file", "" }, \
	{ "ssl_ciphers", "'" DEFAULT_SSL_CIPHERS "'" }

GUC postgres_default_settings[] = {
	DEFAULT_GUC_SETTINGS_FOR_PG_AUTO_FAILOVER,
	{ NULL, NULL }
};

GUC citus_default_settings[] = {
	DEFAULT_GUC_SETTINGS_FOR_PG_AUTO_FAILOVER,
	{ "shared_preload_libraries", "'citus'" },
	{ "citus.node_conninfo", "'sslmode=prefer'" },
	{ NULL, NULL }
};


/*
 * local_postgres_init initialises an interface for managing a local
 * postgres server with the given setup.
 */
void
local_postgres_init(LocalPostgresServer *postgres, PostgresSetup *pgSetup)
{
	char connInfo[MAXCONNINFO];

	pg_setup_get_local_connection_string(pgSetup, connInfo);
	pgsql_init(&postgres->sqlClient, connInfo, PGSQL_CONN_LOCAL);

	postgres->postgresSetup = *pgSetup;

	/* reset PostgreSQL restart failures tracking */
	postgres->pgFirstStartFailureTs = 0;
	postgres->pgStartRetries = 0;

	/* set the local instance kind from the configuration. */
	postgres->pgKind = pgSetup->pgKind;

	/* initialize our Postgres state file path */
	if (!build_xdg_path(postgres->expectedPgStatus.pgStatusPath,
						XDG_DATA,
						pgSetup->pgdata,
						KEEPER_POSTGRES_STATE_FILENAME))
	{
		/* highly unexpected */
		log_error("Failed to build pg_autoctl postgres state file pathname, "
				  "see above.");
		exit(EXIT_CODE_INTERNAL_ERROR);
	}
}


/*
 * local_postgres_UpdatePgFailuresTracking updates our tracking of PostgreSQL
 * restart failures.
 */
void
local_postgres_update_pg_failures_tracking(LocalPostgresServer *postgres,
										   bool pgIsRunning)
{
	if (pgIsRunning)
	{
		/* reset PostgreSQL restart failures tracking */
		postgres->pgFirstStartFailureTs = 0;
		postgres->pgStartRetries = 0;
		postgres->pgIsRunning = true;
	}
	else
	{
		uint64_t now = time(NULL);

		/* update PostgreSQL restart failure tracking */
		if (postgres->pgFirstStartFailureTs == 0)
		{
			postgres->pgFirstStartFailureTs = now;
		}
		++postgres->pgStartRetries;
	}
}


/*
 * local_postgres_finish closes our connection to the local PostgreSQL
 * server, if needs be.
 */
void
local_postgres_finish(LocalPostgresServer *postgres)
{
	pgsql_finish(&postgres->sqlClient);
}


/*
<<<<<<< HEAD
 * keeper_ensure_postgres_is_running updates our keeper Postgres expected
 * status file and waits until the dedicated postgres controller process has
 * implemented the new expected state.
=======
 * local_postgres_update updates the LocalPostgresServer pgSetup information
 * with what we discover from the newly created Postgres instance. Typically
 * used just after a pg_basebackup.
 */
static bool
local_postgres_update(LocalPostgresServer *postgres, bool postgresNotRunningIsOk)
{
	PostgresSetup *pgSetup = &(postgres->postgresSetup);
	PostgresSetup newPgSetup = { 0 };
	bool missingPgdataIsOk = false;

	if (!pg_setup_init(&newPgSetup, pgSetup,
					   missingPgdataIsOk,
					   postgresNotRunningIsOk))
	{
		/* errors have already been logged */
		return false;
	}

	/*
	 * Now that we now that pgdata exists, lets normalize the path.
	 */
	if (!normalize_filename(pgSetup->pgdata, pgSetup->pgdata, MAXPGPATH))
	{
		return false;
	}

	(void) local_postgres_init(postgres, &newPgSetup);

	return true;
}


/*
 * ensure_local_postgres_is_running starts postgres if it is not already
 * running and updates the setup such that we can connect to it.
>>>>>>> 71a37ae2
 */
bool
ensure_local_postgres_is_running(LocalPostgresServer *postgres)
{
	PostgresSetup *pgSetup = &(postgres->postgresSetup);
	LocalExpectedPostgresStatus *pgStatus = &(postgres->expectedPgStatus);

	int timeout = 10;       /* wait for Postgres for 10s */
	bool pgIsRunning = pg_is_running(pgSetup->pg_ctl, pgSetup->pgdata);

	log_trace("ensure_local_postgres_is_running: Postgres %s in \"%s\"",
			  pgIsRunning ? "is running" : "is not running", pgSetup->pgdata);

	/* update our data structure in-memory, then on-disk */
	pgStatus->state.pgExpectedStatus = PG_EXPECTED_STATUS_RUNNING;

	if (!keeper_postgres_state_update(&(pgStatus->state), pgStatus->pgStatusPath))
	{
		/* errors have already been logged */
		return false;
	}

	if (!pgIsRunning)
	{
		/* main logging is done in the Postgres controller sub-process */
		pgIsRunning = pg_setup_wait_until_is_ready(pgSetup, timeout, LOG_DEBUG);

		/* update connection string for connection to postgres */
		(void)
		local_postgres_update_pg_failures_tracking(postgres, pgIsRunning);

		if (pgIsRunning)
		{
			/* update pgSetup cache with new Postgres pid and all */
			local_postgres_init(postgres, pgSetup);

			log_debug("keeper_ensure_postgres_is_running: Postgres is running "
					  "with pid %d", pgSetup->pidFile.pid);
		}
	}

	return pgIsRunning;
}


/*
 * keeper_ensure_postgres_is_running updates our keeper Postgres expected
 * status file and waits until the dedicated postgres controller process has
 * implemented the new expected state.
 */
bool
ensure_local_postgres_is_stopped(LocalPostgresServer *postgres)
{
	PostgresSetup *pgSetup = &(postgres->postgresSetup);
	LocalExpectedPostgresStatus *pgStatus = &(postgres->expectedPgStatus);

	int timeout = 10;       /* wait for Postgres for 10s */

	log_trace("keeper_ensure_postgres_is_stopped");

	/* update our data structure in-memory, then on-disk */
	pgStatus->state.pgExpectedStatus = PG_EXPECTED_STATUS_STOPPED;

	if (!keeper_postgres_state_update(&(pgStatus->state), pgStatus->pgStatusPath))
	{
		/* errors have already been logged */
		return false;
	}

	return pg_setup_wait_until_is_stopped(pgSetup, timeout, LOG_DEBUG);
}


/*
 * primary_has_replica returns whether the local postgres server has a
 * replica that is connecting using the given user name.
 */
bool
primary_has_replica(LocalPostgresServer *postgres, char *userName, bool *hasStandby)
{
	bool result = false;
	PGSQL *pgsql = &(postgres->sqlClient);

	log_trace("primary_has_replica");

	result = pgsql_has_replica(pgsql, userName, hasStandby);

	pgsql_finish(pgsql);
	return result;
}


/*
 * primary_create_replication_slot (re)creates a replication slot. The
 * replication slot will not have its LSN initialised until first use. The
 * return value indicates whether the operation was successful.
 */
bool
primary_create_replication_slot(LocalPostgresServer *postgres,
								char *replicationSlotName)
{
	PGSQL *pgsql = &(postgres->sqlClient);
	bool result = false;

	log_trace("primary_create_replication_slot(%s)", replicationSlotName);

	result = pgsql_create_replication_slot(pgsql, replicationSlotName);

	pgsql_finish(pgsql);
	return result;
}


/*
 * primary_drop_replication_slot drops a replication slot if it exists. The
 * return value indicates whether the operation was successful.
 */
bool
primary_drop_replication_slot(LocalPostgresServer *postgres,
							  char *replicationSlotName)
{
	bool result = false;
	PGSQL *pgsql = &(postgres->sqlClient);

	log_trace("primary_drop_replication_slot");

	result = pgsql_drop_replication_slot(pgsql, replicationSlotName);

	pgsql_finish(pgsql);
	return result;
}


/*
 * primary_drop_replication_slots drops all the replication slots found. The
 * return value indicates whether the operation was successful.
 */
bool
primary_drop_replication_slots(LocalPostgresServer *postgres)
{
	bool result = false;
	PGSQL *pgsql = &(postgres->sqlClient);

	log_trace("primary_drop_replication_slots");

	result = pgsql_drop_replication_slots(pgsql);

	pgsql_finish(pgsql);
	return result;
}


/*
 * postgres_replication_slot_drop_removed drops the replication slots that
 * belong to dropped nodes on a primary server.
 */
bool
postgres_replication_slot_drop_removed(LocalPostgresServer *postgres,
									   NodeAddressArray *nodeArray)
{
	bool result = false;
	PGSQL *pgsql = &(postgres->sqlClient);

	log_trace("postgres_replication_slot_drop_removed");

	result = pgsql_replication_slot_drop_removed(pgsql, nodeArray);

	pgsql_finish(pgsql);
	return result;
}


/*
 * postgres_replication_slot_advance advances the current confirmed position of
 * the given replication slot up to the given LSN position.
 */
bool
postgres_replication_slot_maintain(LocalPostgresServer *postgres,
								   NodeAddressArray *nodeArray)
{
	bool result = false;
	PGSQL *pgsql = &(postgres->sqlClient);

	log_trace("postgres_replication_slot_maintain");

	result = pgsql_replication_slot_maintain(pgsql, nodeArray);

	pgsql_finish(pgsql);
	return result;
}


/*
 * primary_enable_synchronous_replication enables synchronous replication
 * on a primary postgres node.
 */
bool
primary_set_synchronous_standby_names(LocalPostgresServer *postgres,
									  char *synchronous_standby_names)
{
	bool result = false;
	PGSQL *pgsql = &(postgres->sqlClient);

	log_info("Setting synchronous_standby_names to '%s'",
			 synchronous_standby_names);

	result =
		pgsql_set_synchronous_standby_names(pgsql, synchronous_standby_names);

	pgsql_finish(pgsql);
	return result;
}


/*
 * primary_enable_synchronous_replication enables synchronous replication
 * on a primary postgres node.
 */
bool
primary_enable_synchronous_replication(LocalPostgresServer *postgres)
{
	bool result = false;
	PGSQL *pgsql = &(postgres->sqlClient);

	log_trace("primary_enable_synchronous_replication");

	result = pgsql_enable_synchronous_replication(pgsql);

	pgsql_finish(pgsql);
	return result;
}


/*
 * primary_disable_synchronous_replication disables synchronous replication
 * on a primary postgres node.
 */
bool
primary_disable_synchronous_replication(LocalPostgresServer *postgres)
{
	bool result = false;
	PGSQL *pgsql = &(postgres->sqlClient);

	log_trace("primary_disable_synchronous_replication");

	result = pgsql_disable_synchronous_replication(pgsql);

	pgsql_finish(pgsql);
	return result;
}


/*
 * postgres_add_default_settings ensures that postgresql.conf includes a
 * postgresql-auto-failover.conf file that sets a number of good defaults for
 * settings related to streaming replication and running pg_auto_failover.
 */
bool
postgres_add_default_settings(LocalPostgresServer *postgres)
{
	PGSQL *pgsql = &(postgres->sqlClient);
	PostgresSetup *pgSetup = &(postgres->postgresSetup);
	char configFilePath[MAXPGPATH];
	GUC *default_settings = postgres_default_settings;

	log_trace("primary_add_default_postgres_settings");

	/* configFilePath = $PGDATA/postgresql.conf */
	join_path_components(configFilePath, pgSetup->pgdata, "postgresql.conf");

	/* in case of errors, pgsql_ functions finish the connection */
	pgsql_finish(pgsql);

	/* default settings are different when dealing with a Citus node */
	if (IS_CITUS_INSTANCE_KIND(postgres->pgKind))
	{
		default_settings = citus_default_settings;
	}

	if (!pg_add_auto_failover_default_settings(pgSetup,
											   configFilePath,
											   default_settings))
	{
		log_error("Failed to add default settings to postgres.conf: couldn't "
				  "write the new postgresql.conf, see above for details");
		return false;
	}

	return true;
}


/*
 * primary_create_user_with_hba creates a user and updates pg_hba.conf
 * to allow the user to connect from the given hostname.
 */
bool
primary_create_user_with_hba(LocalPostgresServer *postgres, char *userName,
							 char *password, char *hostname, char *authMethod)
{
	PGSQL *pgsql = &(postgres->sqlClient);
	bool login = true;
	bool superuser = false;
	bool replication = false;
	char hbaFilePath[MAXPGPATH];

	log_trace("primary_create_user_with_hba");

	if (!pgsql_create_user(pgsql, userName, password,
						   login, superuser, replication))
	{
		log_error("Failed to create user \"%s\" on local postgres server",
				  userName);
		return false;
	}

	if (!pgsql_get_hba_file_path(pgsql, hbaFilePath, MAXPGPATH))
	{
		log_error("Failed to set the pg_hba rule for user \"%s\": couldn't get "
				  "hba_file from local postgres server", userName);
		return false;
	}

	if (!pghba_ensure_host_rule_exists(hbaFilePath,
									   postgres->postgresSetup.ssl.active,
									   HBA_DATABASE_ALL,
									   NULL,
									   userName,
									   hostname,
									   authMethod))
	{
		log_error("Failed to set the pg_hba rule for user \"%s\"", userName);
		return false;
	}

	if (!pgsql_reload_conf(pgsql))
	{
		log_error("Failed to reload pg_hba settings after updating pg_hba.conf");
		return false;
	}

	pgsql_finish(pgsql);

	return true;
}


/*
 * primary_create_replication_user creates a user that allows the secondary
 * to connect for replication.
 */
bool
primary_create_replication_user(LocalPostgresServer *postgres,
								char *replicationUsername,
								char *replicationPassword)
{
	bool result = false;
	PGSQL *pgsql = &(postgres->sqlClient);
	bool login = true;
	bool superuser = true;
	bool replication = true;

	log_trace("primary_create_replication_user");

	result = pgsql_create_user(pgsql, replicationUsername, replicationPassword,
							   login, superuser, replication);

	pgsql_finish(pgsql);

	return result;
}


/*
 * primary_add_standby_to_hba ensures the current standby (if any) is added
 * to pg_hba.conf on the primary.
 */
bool
primary_add_standby_to_hba(LocalPostgresServer *postgres,
						   char *standbyHostname,
						   const char *replicationPassword)
{
	PGSQL *pgsql = &(postgres->sqlClient);
	PostgresSetup *postgresSetup = &(postgres->postgresSetup);
	char hbaFilePath[MAXPGPATH] = { 0 };
	char *authMethod = pg_setup_get_auth_method(postgresSetup);

	if (replicationPassword == NULL)
	{
		/* most authentication methods require a password */
		if (strcmp(authMethod, "trust") != 0 &&
			strcmp(authMethod, SKIP_HBA_AUTH_METHOD) != 0)
		{
			log_warn("Granting replication connection for \"%s\" "
					 "using authentication method \"%s\" although no "
					 "replication password has been set",
					 standbyHostname, authMethod);
			log_info("HINT: see `pg_autoctl config get replication.password`");
		}
	}

	log_trace("primary_add_standby_to_hba");

	sformat(hbaFilePath, MAXPGPATH, "%s/pg_hba.conf", postgresSetup->pgdata);

	if (!pghba_ensure_host_rule_exists(hbaFilePath,
									   postgresSetup->ssl.active,
									   HBA_DATABASE_REPLICATION, NULL,
									   PG_AUTOCTL_REPLICA_USERNAME,
									   standbyHostname, authMethod))
	{
		log_error("Failed to add the standby node to PostgreSQL HBA file: "
				  "couldn't modify the pg_hba file");
		return false;
	}

	if (!pghba_ensure_host_rule_exists(hbaFilePath,
									   postgresSetup->ssl.active,
									   HBA_DATABASE_DBNAME,
									   postgresSetup->dbname,
									   PG_AUTOCTL_REPLICA_USERNAME,
									   standbyHostname, authMethod))
	{
		log_error("Failed to add the standby node to PostgreSQL HBA file: "
				  "couldn't modify the pg_hba file");
		return false;
	}

	if (!pgsql_reload_conf(pgsql))
	{
		log_error("Failed to reload the postgres configuration after adding "
				  "the standby user to pg_hba");
		return false;
	}

	pgsql_finish(pgsql);

	return true;
}


/*
 * standby_init_database tries to initialize PostgreSQL as a hot standby. It uses
 * pg_basebackup to do so. Returns false on failure.
 */
bool
standby_init_database(LocalPostgresServer *postgres,
					  ReplicationSource *replicationSource,
					  const char *nodename)
{
	PostgresSetup *pgSetup = &(postgres->postgresSetup);

	log_trace("standby_init_database");
	log_info("Initialising PostgreSQL as a hot standby");

	if (pg_setup_pgdata_exists(pgSetup))
	{
		log_info("Target directory exists: \"%s\", stopping PostgreSQL",
				 pgSetup->pgdata);

		/* try to stop PostgreSQL, stop here if that fails */
		if (!pg_ctl_stop(pgSetup->pg_ctl, pgSetup->pgdata))
		{
			log_error("Failed to initialise a standby: "
					  "the database directory exists "
					  "and postgres could not be stopped");
			return false;
		}
	}

	/*
	 * Now, we know that pgdata either doesn't exists or belongs to a stopped
	 * PostgreSQL instance. We can safely proceed with pg_basebackup.
	 */
	if (!pg_basebackup(pgSetup->pgdata,
					   pgSetup->pg_ctl,
					   replicationSource))
	{
		return false;
	}

	/* we have a new PGDATA, update our pgSetup information */
	if (!local_postgres_update(postgres, true))
	{
		log_error("Failed to update our internal Postgres representation "
				  "after pg_basebackup, see above for details");
		return false;
	}

	/* now setup the replication configuration (primary_conninfo etc) */
	if (!pg_setup_standby_mode(pgSetup->control.pg_control_version,
							   pgSetup->pgdata,
							   replicationSource))
	{
		log_error("Failed to setup Postgres as a standby after pg_basebackup");
		return false;
	}

	/*
	 * When --ssl-self-signed has been used, now is the time to build a
	 * self-signed certificate for the server. We place the certificate and
	 * private key in $PGDATA/server.key and $PGDATA/server.crt
	 *
	 * In particular we override the certificates that we might have fetched
	 * from the primary as part of pg_basebackup: we're not a backup, we're a
	 * standby node, we need our own certificate (even if self-signed).
	 */
	if (pgSetup->ssl.createSelfSignedCert)
	{
		if (!pg_create_self_signed_cert(pgSetup, nodename))
		{
			log_error("Failed to create SSL self-signed certificate, "
					  "see above for details");
			return false;
		}
	}

	/*
	 * We might have local edits to implement to the PostgreSQL
	 * configuration, such as a specific listen_addresses or different TLS
	 * key and cert locations. By changing this before starting postgres these
	 * new settings will automatically be applied.
	 */
	if (!postgres_add_default_settings(postgres))
	{
		log_error("Failed to add default settings to the secondary, "
				  "see above for details.");
		return false;
	}

	if (!ensure_local_postgres_is_running(postgres))
	{
		return false;
	}

	log_info("PostgreSQL started on port %d", pgSetup->pgport);

	return true;
}


/*
 * primary_rewind_to_standby brings a database directory of a failed primary back
 * into a state where it can become the standby of the new primary.
 */
bool
primary_rewind_to_standby(LocalPostgresServer *postgres,
						  ReplicationSource *replicationSource)
{
	PostgresSetup *pgSetup = &(postgres->postgresSetup);
	NodeAddress *primaryNode = &(replicationSource->primaryNode);

	log_trace("primary_rewind_to_standby");
	log_info("Rewinding PostgreSQL to follow new primary %s:%d",
			 primaryNode->host, primaryNode->port);

	if (!pg_ctl_stop(pgSetup->pg_ctl, pgSetup->pgdata))
	{
		log_error("Failed to stop postgres to do rewind");
		return false;
	}

	if (!pg_rewind(pgSetup->pgdata, pgSetup->pg_ctl, replicationSource))
	{
		log_error("Failed to rewind old data directory");
		return false;
	}

	if (!pg_setup_standby_mode(pgSetup->control.pg_control_version,
							   pgSetup->pgdata,
							   replicationSource))
	{
		log_error("Failed to setup Postgres as a standby, after rewind");
		return false;
	}

	if (!ensure_local_postgres_is_running(postgres))
	{
		log_error("Failed to start postgres after rewind");
		return false;
	}

	return true;
}


/*
 * standby_promote promotes a standby postgres server to primary.
 */
bool
standby_promote(LocalPostgresServer *postgres)
{
	PGSQL *pgsql = &(postgres->sqlClient);
	PostgresSetup *pgSetup = &(postgres->postgresSetup);
	bool inRecovery = false;

	log_trace("standby_promote");

	if (!pgsql_is_in_recovery(pgsql, &inRecovery))
	{
		log_error("Failed to promote standby: couldn't determine whether postgres "
				  "is in recovery mode");
		return false;
	}

	if (!inRecovery)
	{
		log_info("Skipping promotion: postgres is not in recovery mode");

		/*
		 * Ensure idempotency: if in the last run we managed to promote, but
		 * failed to checkpoint, we still need to checkpoint.
		 */
		if (!pgsql_checkpoint(pgsql))
		{
			log_error("Failed to checkpoint after promotion");
			return false;
		}

		return true;
	}

	/* disconnect from PostgreSQL now */
	pgsql_finish(pgsql);

	log_info("Promoting postgres");

	if (!pg_ctl_promote(pgSetup->pg_ctl, pgSetup->pgdata))
	{
		log_error("Failed to promote standby: see pg_ctl promote errors above");
		return false;
	}

	do {
		log_info("Waiting for postgres to promote");
		pg_usleep(AWAIT_PROMOTION_SLEEP_TIME_MS * 1000);

		if (!pgsql_is_in_recovery(pgsql, &inRecovery))
		{
			log_error("Failed to determine whether postgres is in "
					  "recovery mode after promotion");
			return false;
		}
	} while (inRecovery);

	/*
	 * It's necessary to do a checkpoint before allowing the old primary to
	 * rewind, since there can be a race condition in which pg_rewind detects
	 * no change in timeline in the pg_control file, but a checkpoint is
	 * already in progress causing the timelines to diverge before replication
	 * starts.
	 */
	if (!pgsql_checkpoint(pgsql))
	{
		log_error("Failed to checkpoint after promotion");
		return false;
	}

	/* cleanup our standby setup */
	if (!pg_cleanup_standby_mode(pgSetup->control.pg_control_version,
								 pgSetup->pg_ctl,
								 pgSetup->pgdata,
								 pgsql))
	{
		log_error("Failed to clean-up Postgres replication settings, "
				  "see above for details");
		return false;
	}

	/* disconnect from PostgreSQL now */
	pgsql_finish(pgsql);

	return true;
}


/*
 * check_postgresql_settings returns true when our minimal set of PostgreSQL
 * settings are correctly setup on the target server.
 */
bool
check_postgresql_settings(LocalPostgresServer *postgres, bool *settings_are_ok)
{
	bool result = false;
	PGSQL *pgsql = &(postgres->sqlClient);
	bool isCitusInstanceKind = IS_CITUS_INSTANCE_KIND(postgres->pgKind);

	result = pgsql_check_postgresql_settings(pgsql,
											 isCitusInstanceKind,
											 settings_are_ok);

	pgsql_finish(pgsql);
	return result;
}<|MERGE_RESOLUTION|>--- conflicted
+++ resolved
@@ -21,15 +21,9 @@
 #include "state.h"
 
 
-<<<<<<< HEAD
-=======
-static void local_postgres_update_pg_failures_tracking(LocalPostgresServer *postgres,
-													   bool pgIsRunning);
-
 static bool local_postgres_update(LocalPostgresServer *postgres,
 								  bool postgresNotRunningIsOk);
 
->>>>>>> 71a37ae2
 /*
  * Default settings for postgres databases managed by pg_auto_failover.
  * These settings primarily ensure that streaming replication is
@@ -99,17 +93,52 @@
 	/* set the local instance kind from the configuration. */
 	postgres->pgKind = pgSetup->pgKind;
 
+	if (!local_postgres_set_status_path(postgres, true))
+	{
+		/* errors have already been logged */
+		exit(EXIT_CODE_BAD_STATE);
+	}
+}
+
+
+/*
+ * local_postgres_set_status_path sets the file pathname to the pg_autoctl.pg
+ * file that we use to signal the Postgres controller if Postgres is expected
+ * to be running or not.
+ *
+ * When the file does not exist, the controller do nothing, so it's safe to
+ * always remove the file at startup.
+ */
+bool
+local_postgres_set_status_path(LocalPostgresServer *postgres, bool unlink)
+{
+	PostgresSetup *pgSetup = &(postgres->postgresSetup);
+	LocalExpectedPostgresStatus *pgStatus = &(postgres->expectedPgStatus);
+
+	log_trace("local_postgres_set_status_path: %s", pgSetup->pgdata);
+
 	/* initialize our Postgres state file path */
-	if (!build_xdg_path(postgres->expectedPgStatus.pgStatusPath,
-						XDG_DATA,
+	if (!build_xdg_path(pgStatus->pgStatusPath,
+						XDG_RUNTIME,
 						pgSetup->pgdata,
 						KEEPER_POSTGRES_STATE_FILENAME))
 	{
 		/* highly unexpected */
 		log_error("Failed to build pg_autoctl postgres state file pathname, "
-				  "see above.");
+				  "see above for details.");
 		exit(EXIT_CODE_INTERNAL_ERROR);
 	}
+
+	log_trace("local_postgres_set_status_path: %s", pgStatus->pgStatusPath);
+
+	/* local_postgres_init removes any stale pg_autoctl.pg file */
+	if (unlink && !unlink_file(pgStatus->pgStatusPath))
+	{
+		/* errors have already been logged */
+		return false;
+	}
+
+	return true;
 }
 
 
@@ -154,11 +183,6 @@
 
 
 /*
-<<<<<<< HEAD
- * keeper_ensure_postgres_is_running updates our keeper Postgres expected
- * status file and waits until the dedicated postgres controller process has
- * implemented the new expected state.
-=======
  * local_postgres_update updates the LocalPostgresServer pgSetup information
  * with what we discover from the newly created Postgres instance. Typically
  * used just after a pg_basebackup.
@@ -195,7 +219,6 @@
 /*
  * ensure_local_postgres_is_running starts postgres if it is not already
  * running and updates the setup such that we can connect to it.
->>>>>>> 71a37ae2
  */
 bool
 ensure_local_postgres_is_running(LocalPostgresServer *postgres)
@@ -210,9 +233,8 @@
 			  pgIsRunning ? "is running" : "is not running", pgSetup->pgdata);
 
 	/* update our data structure in-memory, then on-disk */
-	pgStatus->state.pgExpectedStatus = PG_EXPECTED_STATUS_RUNNING;
-
-	if (!keeper_postgres_state_update(&(pgStatus->state), pgStatus->pgStatusPath))
+	if (!keeper_set_postgres_state_running(&(pgStatus->state),
+										   pgStatus->pgStatusPath))
 	{
 		/* errors have already been logged */
 		return false;
@@ -235,6 +257,11 @@
 			log_debug("keeper_ensure_postgres_is_running: Postgres is running "
 					  "with pid %d", pgSetup->pidFile.pid);
 		}
+		else
+		{
+			log_error("Failed to ensure that Postgres is running in \"%s\"",
+					  pgSetup->pgdata);
+		}
 	}
 
 	return pgIsRunning;
@@ -257,9 +284,8 @@
 	log_trace("keeper_ensure_postgres_is_stopped");
 
 	/* update our data structure in-memory, then on-disk */
-	pgStatus->state.pgExpectedStatus = PG_EXPECTED_STATUS_STOPPED;
-
-	if (!keeper_postgres_state_update(&(pgStatus->state), pgStatus->pgStatusPath))
+	if (!keeper_set_postgres_state_stopped(&(pgStatus->state),
+										   pgStatus->pgStatusPath))
 	{
 		/* errors have already been logged */
 		return false;
@@ -651,19 +677,13 @@
 	log_trace("standby_init_database");
 	log_info("Initialising PostgreSQL as a hot standby");
 
-	if (pg_setup_pgdata_exists(pgSetup))
-	{
-		log_info("Target directory exists: \"%s\", stopping PostgreSQL",
-				 pgSetup->pgdata);
-
-		/* try to stop PostgreSQL, stop here if that fails */
-		if (!pg_ctl_stop(pgSetup->pg_ctl, pgSetup->pgdata))
-		{
-			log_error("Failed to initialise a standby: "
-					  "the database directory exists "
-					  "and postgres could not be stopped");
-			return false;
-		}
+	if (!ensure_local_postgres_is_stopped(postgres))
+	{
+		log_error("Failed to initialise a standby in \"%s\": "
+				  "the database directory exists "
+				  "and postgres could not be stopped",
+				  pgSetup->pgdata);
+		return false;
 	}
 
 	/*
