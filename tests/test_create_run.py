--- conflicted
+++ resolved
@@ -35,8 +35,8 @@
     global node2
     node2 = cluster.create_datanode("/tmp/create-run/node2")
     node2.create(run=True)
-    assert node2.wait_until_state(target_state="secondary", other_node=node1)
-    assert node1.wait_until_state(target_state="primary", other_node=node2)
+    assert node2.wait_until_state(target_state="secondary")
+    assert node1.wait_until_state(target_state="primary")
 
 def test_004_read_from_secondary():
     results = node2.run_sql_query("SELECT * FROM t1")
@@ -50,24 +50,17 @@
     node2.run()
     node2.disable_maintenance()
     assert node2.wait_until_pg_is_running()
-<<<<<<< HEAD
-    assert node1.wait_until_pg_is_running()
-    assert node2.wait_until_state(target_state="secondary", other_node=node1)
-    assert node1.wait_until_state(target_state="primary", other_node=node2)
-=======
     assert node2.wait_until_state(target_state="secondary")
     assert node1.wait_until_state(target_state="primary")
->>>>>>> 11b1ec1d
 
 def test_006_fail_primary():
     node1.fail()
     assert node2.wait_until_state(target_state="wait_primary", timeout=180)
 
 def test_007_start_node1_again():
-    print("\n%s" % node1.get_events_str())
-    node1.create(run = True)
-    assert node2.wait_until_state(target_state="primary", other_node=node1)
-    assert node1.wait_until_state(target_state="secondary", other_node=node2)
+    node1.create(run=True, loglevel=pgautofailover.LogLevel.TRACE)
+    assert node2.wait_until_state(target_state="primary")
+    assert node1.wait_until_state(target_state="secondary")
 
 def test_008_read_from_new_secondary():
     node1.wait_until_pg_is_running()
