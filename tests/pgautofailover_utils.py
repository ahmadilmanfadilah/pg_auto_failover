--- conflicted
+++ resolved
@@ -7,11 +7,8 @@
 import psycopg2
 import subprocess
 import datetime as dt
-<<<<<<< HEAD
 import json
-=======
 from nose.tools import eq_
->>>>>>> 11b1ec1d
 from enum import Enum
 
 import ssl_cert_utils as cert
@@ -44,10 +41,11 @@
     ERROR = 5
     FATAL = 6
 
-    def __str__(self):
-        if self.value == LogLevel.TRACE:
+    def optString(self):
+        # can't use symbols such as LogLevel.TRACE in here yet, apparently
+        if self.value == 1:
             return "-vvv"
-        elif self.value == LogLevel.DEBUG:
+        elif self.value == 2:
             return "-vv"
         else:
             return "-v"
@@ -269,7 +267,7 @@
 
         return dsn
 
-    def run(self, env={}, loglevel=LogLevel.INFO):
+    def run(self, loglevel=LogLevel.INFO):
         """
         Runs "pg_autoctl run"
         """
@@ -565,9 +563,11 @@
     def logs(self):
         log_string = ""
         if self.running():
-            out, err = self.stop_pg_autoctl()
-            log_string += f"STDOUT OF PG_AUTOCTL FOR {self.datadir}:\n{out}\n"
-            log_string += f"STDERR OF PG_AUTOCTL FOR {self.datadir}:\n{err}\n"
+            out, err, ret = self.stop_pg_autoctl()
+        else:
+            out, err, ret = self.pg_autoctl.out, self.pg_autoctl.err, self.pg_autoctl.ret
+        log_string += f"STDOUT OF PG_AUTOCTL FOR {self.datadir}:\n{out}\n"
+        log_string += f"STDERR OF PG_AUTOCTL FOR {self.datadir}:\n{err}\n"
 
         pglogs = self.get_postgres_logs()
         log_string += f"POSTGRES LOGS FOR {self.datadir}:\n{pglogs}\n"
@@ -580,6 +580,18 @@
         for node in self.cluster.nodes():
             logs += node.logs()
         print(logs)
+
+    def print_config(self):
+        cf = self.config_file_path()
+        print("%s:" % cf)
+        with open(cf, "r") as f:
+            print("%s" % "".join(f.readlines()))
+
+    def print_postgres_auto_failover_config(self):
+        cf = os.path.join(self.datadir, "postgresql-auto-failover.conf")
+        print("%s:" % cf)
+        with open(cf, "r") as f:
+            print("%s" % "".join(f.readlines()))
 
     def enable_ssl(self, sslMode=None, sslSelfSigned=None,
                    sslCAFile=None, sslServerKey=None, sslServerCert=None):
@@ -750,7 +762,7 @@
 
         # don't pass --nodename to Postgres nodes in order to exercise the
         # automatic detection of the nodename.
-        create_args = ['create', self.role.command(), str(loglevel),
+        create_args = ['create', self.role.command(), loglevel.optString(),
                        '--pgdata', self.datadir,
                        '--pghost', pghost,
                        '--pgport', str(self.port),
@@ -993,15 +1005,9 @@
             Gets number sync standbys  via pg_autoctl
         """
         command = PGAutoCtl(self)
-<<<<<<< HEAD
-        out, err, ret = \
-            command.execute("get number sync standbys",
-                            'get', 'formation', 'number-sync-standbys')
-=======
         out, err, ret = command.execute("get number sync standbys",
                                         'get', 'formation',
                                         'number-sync-standbys')
->>>>>>> 11b1ec1d
 
         return int(out)
 
@@ -1080,16 +1086,11 @@
         else:
             self.nodename = str(self.vnode.address)
 
-<<<<<<< HEAD
-
     def create(self, run=False, loglevel=LogLevel.DEBUG):
-=======
-    def create(self, run = False):
->>>>>>> 11b1ec1d
         """
         Initializes and runs the monitor process.
         """
-        create_args = ['create', self.role.command(), str(loglevel),
+        create_args = ['create', self.role.command(), loglevel.optString(),
                        '--pgdata', self.datadir,
                        '--pgport', str(self.port),
                        '--auth', self.authMethod,
@@ -1125,13 +1126,6 @@
             self.pg_autoctl.run(loglevel=loglevel)
         else:
             self.pg_autoctl.execute("create monitor")
-
-    def run(self, loglevel=LogLevel.INFO):
-        """
-        Runs "pg_autoctl run"
-        """
-        self.pg_autoctl = PGAutoCtl(self)
-        self.pg_autoctl.run(loglevel=loglevel)
 
     def destroy(self):
         """
@@ -1231,10 +1225,6 @@
 
         command = PGAutoCtl(self)
         out, err, ret = command.execute("show state", 'show', 'state')
-<<<<<<< HEAD
-
-=======
->>>>>>> 11b1ec1d
         print("%s" % out)
 
     def get_other_nodes(self, host, port):
@@ -1264,6 +1254,7 @@
         self.last_returncode = None
         self.out = ""
         self.err = ""
+        self.ret = None
 
         if argv:
             self.command = [self.program] + argv
@@ -1277,13 +1268,15 @@
         """
         if not self.command:
             self.command = \
-                [self.program, 'run', '--pgdata', self.datadir, str(loglevel)]
+                [self.program, 'run',
+                 loglevel.optString(), '--pgdata', self.datadir]
 
         if loglevel == LogLevel.TRACE:
             print("%s" % " ".join(self.command))
 
         if self.run_proc:
             self.run_proc.release()
+
         self.run_proc = self.vnode.run_unmanaged(self.command)
         print("pg_autoctl run [%d]" % self.run_proc.pid)
 
@@ -1294,31 +1287,6 @@
         self.set_command(*args)
 
         with self.vnode.run(self.command) as proc:
-<<<<<<< HEAD
-            for i in range(COMMAND_TIMEOUT):
-                self.pgnode.flush_output()
-                if other_node:
-                    other_node.flush_output()
-                try:
-                    # wait until process is done, still applying COMMAND_TIMEOUT
-                    out, err = proc.communicate(timeout=timeout)
-                except subprocess.TimeoutExpired:
-                    continue
-
-                self.last_returncode = proc.returncode
-                if proc.returncode > 0:
-                    raise Exception("%s failed\n%s\n%s\n%s" %
-                                    (name,
-                                     " ".join(self.command),
-                                     out, err))
-                return out, err, proc.returncode
-
-            string_command = " ".join(self.command)
-            raise Exception(self.pgnode.detailed_error_message(
-                f"{name} timed out after {timeout} seconds.\n{string_command}\n",
-                other_node=other_node,
-            ))
-=======
             try:
                 out, err = self.pgnode.cluster.communicate(proc, timeout)
             except subprocess.TimeoutExpired:
@@ -1335,7 +1303,6 @@
                                  " ".join(self.command),
                                  out, err))
             return out, err, proc.returncode
->>>>>>> 11b1ec1d
 
     def stop(self):
         """
@@ -1349,18 +1316,13 @@
                 pgid = os.getpgid(self.run_proc.pid)
                 os.killpg(pgid, signal.SIGQUIT)
 
-<<<<<<< HEAD
-                self.communicate()
-                self.run_proc.wait()
-                returncode = self.run_proc.returncode
-                self.run_proc.release()
-
-                self.run_proc = None
-
-                return self.out, self.err, returncode
-=======
-                return self.pgnode.cluster.communicate(self, COMMAND_TIMEOUT)
->>>>>>> 11b1ec1d
+                try:
+                    return self.pgnode.cluster.communicate(self, COMMAND_TIMEOUT)
+                except subprocess.TimeoutExpired:
+                    if self.run_proc.poll():
+                        return self.communicate()
+                    else:
+                        return None, None, 0
 
             except ProcessLookupError as e:
                 self.run_proc = None
@@ -1380,29 +1342,30 @@
         exited originally.
         """
         if not self.run_proc:
-            return self.out, self.err
+            return self.out, self.err, self.ret
 
         self.out, self.err = self.run_proc.communicate(timeout=timeout)
 
         # The process exited, so let's clean this process up. Calling
         # communicate again would otherwise cause an "Invalid file object"
         # error.
+        self.ret = self.run_proc.returncode
         self.run_proc.release()
         self.run_proc = None
 
-        return self.out, self.err
+        return self.out, self.err, self.ret
 
     def consume_output(self, secs):
         """
         Read available lines from the process for some given seconds
         """
         try:
-            self.out, self.err = self.communicate(timeout=secs)
+            self.out, self.err, self.ret = self.communicate(timeout=secs)
         except subprocess.TimeoutExpired:
             # all good, we'll comme back
             pass
 
-        return self.out, self.err
+        return self.out, self.err, self.ret
 
     def set_command(self, *args):
         """
