--- conflicted
+++ resolved
@@ -57,15 +57,7 @@
     node2.sleep(30)
     node1.run()
 
-<<<<<<< HEAD
-    # we might miss DEMOTE_TIMEOUT -> DEMOTED if we wait for a full second
-    # here
-    assert node1.wait_until_state(target_state="demoted")
-    assert node1.wait_until_state(
-        target_state="demoted", sleep_time=0.1, other_node=node2)
-=======
     assert node1.wait_until_state(target_state="demoted", other_node=node2)
->>>>>>> 71a37ae2
 
     # ideally we should be able to check that we refrain from starting
     # postgres again before calling the transition function
