import pgautofailover_utils as pgautofailover

from nose.tools import eq_

import os.path

cluster = None
node1 = None
node2 = None


def setup_module():
    global cluster
    cluster = pgautofailover.Cluster()


def teardown_module():
    cluster.destroy()


<<<<<<< HEAD
def check_ssl_files(node):
    for setting, f in [("ssl_key_file", "server.key"),
                       ("ssl_cert_file", "server.crt")]:
        file_path = os.path.join(node.datadir, f)
        assert os.path.isfile(file_path)
        eq_(node.pg_config_get(setting), file_path)

def check_ssl_ciphers(node):
    eq_(node.pg_config_get("ssl_ciphers"), expected_ciphers)


def test_000_create_monitor():
    monitor = cluster.create_monitor("/tmp/ssl-self-signed/monitor",
                                     sslSelfSigned=True)
    monitor.run()
    assert monitor.config_get("ssl.sslmode") == "require"
    monitor.wait_until_pg_is_running()
    monitor.status()
    #print("%s" % monitor.run_sql_query("select version()"))
    check_ssl_files(monitor)
    # TODO: Uncomment when there can be super user access to the monitor
    # check_ssl_ciphers(node1)
=======
def test_000_create_monitor():
    monitor = cluster.create_monitor("/tmp/ssl-self-signed/monitor",
                                     sslSelfSigned=True)

    monitor.wait_until_pg_is_running()
    monitor.check_ssl("on", "require")
>>>>>>> 11b1ec1d


def test_001_init_primary():
    global node1
    node1 = cluster.create_datanode("/tmp/ssl-self-signed/node1",
                                    sslSelfSigned=True)
    node1.create()
    node1.run()
    assert node1.wait_until_state(target_state="single")
<<<<<<< HEAD
    node1.wait_until_pg_is_running()
    check_ssl_files(node1)
    check_ssl_ciphers(node1)
    node1.wait_until_pg_is_running()
=======

    node1.check_ssl("on", "require", primary=True)

>>>>>>> 11b1ec1d

def test_002_create_t1():
    node1.run_sql_query("CREATE TABLE t1(a int)")
    node1.run_sql_query("INSERT INTO t1 VALUES (1), (2)")


def test_003_init_secondary():
    global node2
    node2 = cluster.create_datanode("/tmp/ssl-self-signed/node2",
                                    sslSelfSigned=True,
                                    sslMode="require")

    node2.create()
    node2.run()

<<<<<<< HEAD
    node2.wait_until_pg_is_running()
    check_ssl_files(node2)
    check_ssl_ciphers(node2)
=======
    assert node2.wait_until_state(target_state="secondary")
    assert node1.wait_until_state(target_state="primary")

    node2.check_ssl("on", "require")
>>>>>>> 11b1ec1d


def test_004_failover():
    print()
    print("Calling pgautofailover.failover() on the monitor")
    cluster.monitor.failover()
    assert node2.wait_until_state(target_state="primary")
    assert node1.wait_until_state(target_state="secondary")<|MERGE_RESOLUTION|>--- conflicted
+++ resolved
@@ -18,37 +18,12 @@
     cluster.destroy()
 
 
-<<<<<<< HEAD
-def check_ssl_files(node):
-    for setting, f in [("ssl_key_file", "server.key"),
-                       ("ssl_cert_file", "server.crt")]:
-        file_path = os.path.join(node.datadir, f)
-        assert os.path.isfile(file_path)
-        eq_(node.pg_config_get(setting), file_path)
-
-def check_ssl_ciphers(node):
-    eq_(node.pg_config_get("ssl_ciphers"), expected_ciphers)
-
-
 def test_000_create_monitor():
     monitor = cluster.create_monitor("/tmp/ssl-self-signed/monitor",
                                      sslSelfSigned=True)
     monitor.run()
-    assert monitor.config_get("ssl.sslmode") == "require"
-    monitor.wait_until_pg_is_running()
-    monitor.status()
-    #print("%s" % monitor.run_sql_query("select version()"))
-    check_ssl_files(monitor)
-    # TODO: Uncomment when there can be super user access to the monitor
-    # check_ssl_ciphers(node1)
-=======
-def test_000_create_monitor():
-    monitor = cluster.create_monitor("/tmp/ssl-self-signed/monitor",
-                                     sslSelfSigned=True)
-
     monitor.wait_until_pg_is_running()
     monitor.check_ssl("on", "require")
->>>>>>> 11b1ec1d
 
 
 def test_001_init_primary():
@@ -58,16 +33,8 @@
     node1.create()
     node1.run()
     assert node1.wait_until_state(target_state="single")
-<<<<<<< HEAD
-    node1.wait_until_pg_is_running()
-    check_ssl_files(node1)
-    check_ssl_ciphers(node1)
-    node1.wait_until_pg_is_running()
-=======
 
     node1.check_ssl("on", "require", primary=True)
-
->>>>>>> 11b1ec1d
 
 def test_002_create_t1():
     node1.run_sql_query("CREATE TABLE t1(a int)")
@@ -83,16 +50,10 @@
     node2.create()
     node2.run()
 
-<<<<<<< HEAD
-    node2.wait_until_pg_is_running()
-    check_ssl_files(node2)
-    check_ssl_ciphers(node2)
-=======
     assert node2.wait_until_state(target_state="secondary")
     assert node1.wait_until_state(target_state="primary")
 
     node2.check_ssl("on", "require")
->>>>>>> 11b1ec1d
 
 
 def test_004_failover():
